# readnext

[![pre-commit](https://github.com/joel-beck/readnext/actions/workflows/pre-commit.yaml/badge.svg)](https://github.com/joel-beck/readnext/actions/workflows/pre-commit.yaml)
[![pytest](https://github.com/joel-beck/readnext/actions/workflows/tests.yaml/badge.svg)](https://github.com/joel-beck/readnext/actions/workflows/tests.yaml)
[![Codecov](https://codecov.io/github/joel-beck/readnext/branch/main/graph/badge.svg?token=JL9CGV7C73)](https://codecov.io/github/joel-beck/readnext)
[![pdm-managed](https://img.shields.io/static/v1?label=pdm&message=managed&color=blueviolet&style=flat)](https://pdm.fming.dev)
[![Docs](https://img.shields.io/static/v1?label=docs&message=mkdocs&color=blue&style=flat)](https://joel-beck.github.io/readnext/)
[![License](https://img.shields.io/static/v1?label=license&message=MIT&color=green&style=flat)](https://github.com/joel-beck/readnext)


The `readnext` package provides a hybrid recommender system for computer science papers.
Its main objective is to suggest relevant research papers based on a given query document you might be currently exploring, streamlining your journey to discover more intriguing academic literature.

It is part of my master's thesis at the University of Göttingen supervised by [Corinna Breitinger](https://gipplab.org/team/corinna-breitinger/) and [Terry Ruas](https://gipplab.org/team/dr-terry-lima-ruas/).

The project is under active development.
Below you find the installation instructions and a brief overview of the package.
Check out the [documentation](https://joel-beck.github.io/readnext/) for background information about the citation-based methods and language models that are used in this project as well as details how to reproduce all results and customize the package to your individual needs.

## Quick Look

```python
from readnext import readnext, LanguageModelChoice, FeatureWeights

result = readnext(
    # `Attention is all you need` query paper
    arxiv_url="https://arxiv.org/abs/1706.03762",
    language_model_choice=LanguageModelChoice.FASTTEXT,
    feature_weights=FeatureWeights(
        publication_date=1,
        citationcount_document=2,
        citationcount_author=0.5,
        co_citation_analysis=2,
        bibliographic_coupling=2,
    ),
)

print(result.recommendations.language_to_citation.head(10))
```

| candidate_d3_document_id | weighted_points | title                                                                                                           | author            | arxiv_labels                        | integer_label | semanticscholar_url                                                            | arxiv_url                        | publication_date | publication_date_points | citationcount_document | citationcount_document_points | citationcount_author | citationcount_author_points | co_citation_analysis_score | co_citation_analysis_points | bibliographic_coupling_score | bibliographic_coupling_points |
| -----------------------: | --------------: | :-------------------------------------------------------------------------------------------------------------- | :---------------- | :---------------------------------- | ------------: | :----------------------------------------------------------------------------- | :------------------------------- | :--------------- | ----------------------: | ---------------------: | ----------------------------: | -------------------: | --------------------------: | -------------------------: | --------------------------: | ---------------------------: | ----------------------------: |
|                 11212020 |            80.3 | Neural Machine Translation by Jointly Learning to Align and Translate                                           | Yoshua Bengio     | ['cs.CL' 'cs.LG' 'cs.NE' 'stat.ML'] |             1 | https://www.semanticscholar.org/paper/fa72afa9b2cbc8f0d7b05d52548906610ffbb9c5 | https://arxiv.org/abs/1409.0473  | 2014-09-01       |                       0 |                  19996 |                            88 |               372099 |                         100 |                         45 |                          93 |                            4 |                            95 |
|                  7961699 |            70.9 | Sequence to Sequence Learning with Neural Networks                                                              | Ilya Sutskever    | ['cs.CL' 'cs.LG']                   |             1 | https://www.semanticscholar.org/paper/cea967b59209c6be22829699f05b8b1ac4dc092d | https://arxiv.org/abs/1409.3215  | 2014-09-10       |                       0 |                  15342 |                            83 |               234717 |                           0 |                         25 |                          86 |                            5 |                            97 |
|                  1629541 |            58.9 | Fully convolutional networks for semantic segmentation                                                          | Trevor Darrell    | ['cs.CV']                           |             0 | https://www.semanticscholar.org/paper/317aee7fc081f2b137a85c4f20129007fd8e717e | https://arxiv.org/abs/1411.4038  | 2014-11-14       |                       0 |                  25471 |                            91 |               142117 |                           0 |                         20 |                          81 |                            0 |                            49 |
|                206593880 |            57.9 | Rethinking the Inception Architecture for Computer Vision                                                       | Christian Szegedy | ['cs.CV']                           |             0 | https://www.semanticscholar.org/paper/23ffaa0fe06eae05817f527a47ac3291077f9e58 | https://arxiv.org/abs/1512.00567 | 2015-12-02       |                       0 |                  16562 |                            85 |               128072 |                           0 |                         21 |                          83 |                            0 |                            49 |
|                 10716717 |            56.8 | Feature Pyramid Networks for Object Detection                                                                   | Kaiming He        | ['cs.CV']                           |             0 | https://www.semanticscholar.org/paper/b9b4e05faa194e5022edd9eb9dd07e3d675c2b36 | https://arxiv.org/abs/1612.03144 | 2016-12-09       |                       0 |                  10198 |                            70 |               251467 |                           0 |                         14 |                          71 |                            1 |                            72 |
|                  6287870 |            55.7 | TensorFlow: A system for large-scale machine learning                                                           | J. Dean           | ['cs.DC' 'cs.AI']                   |             0 | https://www.semanticscholar.org/paper/46200b99c40e8586c8a0f588488ab6414119fb28 | https://arxiv.org/abs/1605.08695 | 2016-05-27       |                       0 |                  13266 |                            77 |               115104 |                           0 |                          4 |                          33 |                            7 |                            99 |
|                  3429309 |            52.8 | DeepLab: Semantic Image Segmentation with Deep Convolutional Nets, Atrous Convolution, and Fully Connected CRFs | A. Yuille         | ['cs.CV']                           |             0 | https://www.semanticscholar.org/paper/cab372bc3824780cce20d9dd1c22d4df39ed081a | https://arxiv.org/abs/1606.00915 | 2016-06-02       |                       0 |                   9963 |                            69 |                64894 |                           0 |                          9 |                          57 |                            1 |                            72 |
|                  4555207 |            52.8 | MobileNetV2: Inverted Residuals and Linear Bottlenecks                                                          | Liang-Chieh Chen  | ['cs.CV']                           |             0 | https://www.semanticscholar.org/paper/dd9cfe7124c734f5a6fc90227d541d3dbcd72ba4 | https://arxiv.org/abs/1801.04381 | 2018-01-13       |                       0 |                   7925 |                            56 |                39316 |                           0 |                         10 |                          60 |                            2 |                            82 |
|                 13740328 |            52.5 | Delving Deep into Rectifiers: Surpassing Human-Level Performance on ImageNet Classification                     | Kaiming He        | ['cs.CV' 'cs.AI' 'cs.LG']           |             1 | https://www.semanticscholar.org/paper/d6f2f611da110b5b5061731be3fc4c7f45d8ee23 | https://arxiv.org/abs/1502.01852 | 2015-02-06       |                       0 |                  12933 |                            76 |               251467 |                           0 |                          6 |                          49 |                            1 |                            72 |
|                225039882 |            52.3 | An Image is Worth 16x16 Words: Transformers for Image Recognition at Scale                                      | Jakob Uszkoreit   | ['cs.CV' 'cs.AI' 'cs.LG']           |             1 | https://www.semanticscholar.org/paper/268d347e8a55b5eb82fb5e7d2f800e33c75ab18a | https://arxiv.org/abs/2010.11929 | 2020-10-22       |                       0 |                   5519 |                            16 |                51813 |                           0 |                        185 |                          98 |                            2 |                            82 |


See the [Usage](#usage) section for more details and examples.

## Quick Look

```python
from readnext import readnext, LanguageModelChoice, FeatureWeights

result = readnext(
    # `Attention is all you need` query paper
    arxiv_url="https://arxiv.org/abs/1706.03762",
    language_model_choice=LanguageModelChoice.FASTTEXT,
    feature_weights=FeatureWeights(
        publication_date=1,
        citationcount_document=2,
        citationcount_author=0.5,
        co_citation_analysis=2,
        bibliographic_coupling=2,
    ),
)

print(result.recommendations.language_to_citation.head(10))
```

| candidate_d3_document_id | weighted_points | publication_date_points | citationcount_document_points | citationcount_author_points | co_citation_analysis_points | bibliographic_coupling_points | title                                                                                                           | author           | arxiv_labels                        | semanticscholar_url                                                            | arxiv_url                        | integer_label | publication_date | citationcount_document | citationcount_author | co_citation_analysis_score | bibliographic_coupling_score |
| -----------------------: | --------------: | ----------------------: | ----------------------------: | --------------------------: | --------------------------: | ----------------------------: | :-------------------------------------------------------------------------------------------------------------- | :--------------- | :---------------------------------- | :----------------------------------------------------------------------------- | :------------------------------- | ------------: | :--------------- | ---------------------: | -------------------: | -------------------------: | ---------------------------: |
|                 11212020 |            76.9 |                       0 |                            88 |                          56 |                          93 |                          93.5 | Neural Machine Translation by Jointly Learning to Align and Translate                                           | Yoshua Bengio    | ['cs.CL' 'cs.LG' 'cs.NE' 'stat.ML'] | https://www.semanticscholar.org/paper/fa72afa9b2cbc8f0d7b05d52548906610ffbb9c5 | https://arxiv.org/abs/1409.0473  |             1 | 2014-09-01       |                  19996 |               372099 |                         45 |                            4 |
|                  7961699 |            70.8 |                       0 |                            83 |                           0 |                          86 |                          96.5 | Sequence to Sequence Learning with Neural Networks                                                              | Ilya Sutskever   | ['cs.CL' 'cs.LG']                   | https://www.semanticscholar.org/paper/cea967b59209c6be22829699f05b8b1ac4dc092d | https://arxiv.org/abs/1409.3215  |             1 | 2014-09-10       |                  15342 |               234717 |                         25 |                            5 |
|                  6287870 |            54.8 |                       0 |                            77 |                           0 |                          30 |                          98.5 | TensorFlow: A system for large-scale machine learning                                                           | J. Dean          | ['cs.DC' 'cs.AI']                   | https://www.semanticscholar.org/paper/46200b99c40e8586c8a0f588488ab6414119fb28 | https://arxiv.org/abs/1605.08695 |             0 | 2016-05-27       |                  13266 |               115104 |                          4 |                            7 |
|                 10716717 |            53.6 |                       0 |                            70 |                           0 |                          70 |                            61 | Feature Pyramid Networks for Object Detection                                                                   | Kaiming He       | ['cs.CV']                           | https://www.semanticscholar.org/paper/b9b4e05faa194e5022edd9eb9dd07e3d675c2b36 | https://arxiv.org/abs/1612.03144 |             0 | 2016-12-09       |                  10198 |               251467 |                         14 |                            1 |
|                  4555207 |            51.3 |                       0 |                            56 |                           0 |                          59 |                          77.5 | MobileNetV2: Inverted Residuals and Linear Bottlenecks                                                          | Liang-Chieh Chen | ['cs.CV']                           | https://www.semanticscholar.org/paper/dd9cfe7124c734f5a6fc90227d541d3dbcd72ba4 | https://arxiv.org/abs/1801.04381 |             0 | 2018-01-13       |                   7925 |                39316 |                         10 |                            2 |
|                225039882 |            51.1 |                       0 |                            16 |                           0 |                          98 |                          77.5 | An Image is Worth 16x16 Words: Transformers for Image Recognition at Scale                                      | Jakob Uszkoreit  | ['cs.CV' 'cs.AI' 'cs.LG']           | https://www.semanticscholar.org/paper/268d347e8a55b5eb82fb5e7d2f800e33c75ab18a | https://arxiv.org/abs/2010.11929 |             1 | 2020-10-22       |                   5519 |                51813 |                        185 |                            2 |
|                  1114678 |            49.6 |                       0 |                            10 |                           0 |                          89 |                            87 | Neural Machine Translation of Rare Words with Subword Units                                                     | Alexandra Birch  | ['cs.CL']                           | https://www.semanticscholar.org/paper/1af68821518f03568f913ab03fc02080247a27ff | https://arxiv.org/abs/1508.07909 |             1 | 2015-08-31       |                   4963 |                16343 |                         34 |                            3 |
|                  3429309 |            49.5 |                       0 |                            69 |                           0 |                        55.5 |                            61 | DeepLab: Semantic Image Segmentation with Deep Convolutional Nets, Atrous Convolution, and Fully Connected CRFs | A. Yuille        | ['cs.CV']                           | https://www.semanticscholar.org/paper/cab372bc3824780cce20d9dd1c22d4df39ed081a | https://arxiv.org/abs/1606.00915 |             0 | 2016-06-02       |                   9963 |                64894 |                          9 |                            1 |
|                218971783 |            49.5 |                       0 |                            12 |                           0 |                          96 |                          77.5 | Language Models are Few-Shot Learners                                                                           | Ilya Sutskever   | ['cs.CL']                           | https://www.semanticscholar.org/paper/6b85b63579a916f705a8e10a49bd8d849d91b1fc | https://arxiv.org/abs/2005.14165 |             1 | 2020-05-28       |                   5278 |               234717 |                        149 |                            2 |
|                 13740328 |            48.4 |                       0 |                            76 |                           0 |                        44.5 |                            61 | Delving Deep into Rectifiers: Surpassing Human-Level Performance on ImageNet Classification                     | Kaiming He       | ['cs.CV' 'cs.AI' 'cs.LG']           | https://www.semanticscholar.org/paper/d6f2f611da110b5b5061731be3fc4c7f45d8ee23 | https://arxiv.org/abs/1502.01852 |             1 | 2015-02-06       |                  12933 |               251467 |                          6 |                            1 |


See the [Usage](#usage) section for more details and examples.


## Table of Contents <!-- omit from toc -->

- [Quick Look](#quick-look)
- [Installation](#installation)
- [Overview](#overview)
    - [Citation Recommender](#citation-recommender)
    - [Language Recommender](#language-recommender)
    - [Evaluation Metrics](#evaluation-metrics)
- [Setup](#setup)
<<<<<<< HEAD
    - [Requirements](#requirements)
=======
>>>>>>> f7778852
    - [Data and Models](#data-and-models)
    - [Environment Variables](#environment-variables)
    - [Setup Scripts](#setup-scripts)
- [Usage](#usage)
    - [Examples](#examples)
    - [Input Validation](#input-validation)


## Installation

Currently, the `readnext` package is not available on PyPI but can be installed directly from GitHub.
<<<<<<< HEAD

Note: The project has recently been migrated from Pandas to Polars for massive performance improvements.
Thus, it is currently recommended to install the package from the `polars` branch.
Once all unit tests have been updated and changes have been merged into the `main` branch, the installation instructions will be updated accordingly.

```bash
# via HTTPS
pip install git+https://github.com/joel-beck/readnext.git@polars#egg=readnext

# via SSH
pip install git+ssh://git@github.com/joel-beck/readnext.git@polars#egg=readnext
```
=======

This project requires Python 3.10.
Earlier versions of Python are not supported.
Future support for higher versions will be available once the `torch` and `transformers` libraries are fully compatible with Python 3.11 and beyond.

Note: The project has recently been migrated from Pandas to Polars for massive performance improvements.
Thus, it is currently recommended to install the package from the `polars` branch.
Once all unit tests have been updated and changes have been merged into the `main` branch, the installation instructions will be updated accordingly.

```bash
# via HTTPS
pip install git+https://github.com/joel-beck/readnext.git@polars#egg=readnext

# via SSH
pip install git+ssh://git@github.com/joel-beck/readnext.git@polars#egg=readnext
```

If you are interested in customizing the `readnext` package to your own needs, learn about some tips for an efficient development workflow in the [documentation](https://joel-beck.github.io/readnext/setup/#development-workflow).
>>>>>>> f7778852

If you are interested in customizing the `readnext` package to your own needs, learn about some tips for an efficient development workflow in the [documentation](https://joel-beck.github.io/readnext/setup/#development-workflow).

<<<<<<< HEAD

## Overview

The following diagram presents a high-level overview of the hybrid recommender system for papers in the training corpus:

![Hybrid recommender system schematic](./docs/assets/hybrid-architecture.png)

The hybrid structure involves a **Citation Recommender** that combines global document features and citation-based features, and a **Language Recommender** that generates embeddings from paper abstracts.

The hybrid recommender combines the Citation Recommender and the Language Recommender in a *cascade* fashion, i.e. one is used to generate a candidate list which is then re-ranked by the second recommender.

Both component orders as well as the two candidate lists are evaluated.The objectives of the evaluation study are

1. To determine the best component order for the cascade strategy, i.e. Citation -> Language or Language -> Citation.
1. To investigate if the hybrid approach improves performance over single component recommenders in the first place.
=======
## Overview

The following diagram presents a high-level overview of the hybrid recommender system for papers in the training corpus:

![Hybrid recommender system schematic](./docs/assets/hybrid-architecture.png)

The hybrid structure involves a **Citation Recommender** that combines global document features and citation-based features, and a **Language Recommender** that generates embeddings from paper abstracts.

The hybrid recommender combines the Citation Recommender and the Language Recommender in a *cascade* fashion, i.e. one is used to generate a candidate list which is then re-ranked by the second recommender.

Both component orders as well as the two candidate lists are evaluated.The objectives of the evaluation study are

1. To determine the best component order for the cascade strategy, i.e. Citation -> Language or Language -> Citation.
1. To investigate if the hybrid approach improves performance over single component recommenders in the first place.

>>>>>>> f7778852


### Citation Recommender

The **Citation Recommender** extracts five features from each training document out of two categories: global document features and citation-based features.

**Global Document Features**

These features are derived from the document metadata in the D3 dataset.

- **Publication Date**:
    A *novelty* metric. Recent publications score higher, as they build upon earlier papers and compare their findings with existing results.

- **Paper Citation Count**:
    A *document popularity* metric. Papers with more citations are considered more valuable and relevant.

- **Author Citation Count**:
    An *author popularity* metric. Authors with higher total citations across their publications are deemed more important in the research community.

Note that global document features are identical for each query document.


**Citation-Based Features**

These features are obtained from the citation data retrieved from the Semantic Scholar API and are *pairwise features* computed for each pair of documents in the training corpus.

- **Co-Citation Analysis**:
    Counts the number of shared *citing* papers, i.e. papers that themselves cite both the query and the candidate paper. Candidate documents with higher co-citation analysis scores are considered more relevant to the query document.

- **Bibliographic Coupling**:
    Counts shared *cited* papers, i.e. papers that are cited by both the query and the candidate paper. Candidate documents with higher bibliographic coupling scores are considered more relevant to the query document.


**Feature Weighting**

The five features are weighted in the following manner:

- To reduce memory load, only the top-100 of all precomputed scores are stored for each feature and query document. This number is configurable before running the setup scripts through the `readnext/config.py` file.

- All training documents are then ranked by each feature individually in ascending order. The candidate paper with the best score for a given feature is assigned rank 1 for this feature, the candidate paper with the 100th best score is assigned rank 100, all worse-scoring papers are assigned rank 101.

- Thus, the weighting scheme grows linearly with a threshold at rank 100. The absolute magnitude of the original scores is not considered, but only their ranks to diminish the impact of outliers.

- Instead of using the ranks directly for feature weighting, points are computed for better interpretability. They behave like inverse ranks, i.e. the best-scoring paper for a given feature receives 100 points, the 100th best-scoring paper receives 1 point, and all worse-scoring papers receive 0 points.

- The points for each feature are combined linearly with the user-specified feature weights. Papers with the highest weighted points score are recommended.


### Language Recommender

Note: The following section assumes basic familiarity with embeddings and language models in general.
For a more thorough introduction, check out the [documentation](https://joel-beck.github.io/readnext/background/#language-models).

The **Language Recommender** encodes paper abstracts into embedding vectors to capture semantic meaning. Papers with embeddings most similar to the query document (measured by cosine similarity) are recommended.

8 language models across 3 categories are considered: keyword-based models, static embedding models, and contextual embedding models.


**Keyword-based models**

They produce sparse vector embeddings where the embedding dimension equals the vocabulary size of all document abstracts in the training corpus.
For these models, text preprocessing and tokenization is performed by the `spaCy` library using the `en_core_web_sm` model.

The following keyword-based models are considered:

- TF-IDF: Implemented according to the formula:

    $$\text{TF-IDF}(t, d) = \text{TF}(t, d) \cdot \text{IDF}(t)$$

    with:

    $$\text{TF}(t, d) = \frac{\text{count}(t, d)}{\text{len}(d)}$$

    and:

    $$\text{IDF}(t) = \log\left(\frac{1 + N}{1 + \text{DF}(t)} + 1\right)$$

    where:

    - $t$ is a token,
    - $d$ is a document,
    - $\text{TF}(t, d)$ is the term frequency of token $t$ in document $d$ (interpreted as the relative frequency of a term in a document),
    - $\text{IDF}(t)$ is the inverse document frequency of token $t$ across all documents in the training corpus,
    - $\text{count}(t, d)$ is the count of token $t$ in document $d$,
    - $\text{len}(d)$ is the total number of tokens in document $d$,
    - $\text{DF}(t)$ is the document frequency of token $t$ (the number of documents in the corpus that contain the term $t$),
    - $N$ is the total number of documents in the corpus.

- BM25: Implemented in the BM25+ variant as proposed by (Lv & Zhai, 2011) and described in (Trotman et al., 2014).

    The formula is:

    $$\text{BM25}(t, d) = \text{BM25-TF}(t, d) \cdot \text{BM25-IDF}(t)$$

    with:

    $$\text{BM25-TF}(t, d) = \frac{(k + 1) \cdot \text{TF}(t, d)}{k \cdot (1 - b + b \cdot (\text{len}(d) / \text{avgdl})) + \text{TF}(t, d)} + \delta$$

    and:

    $$\text{BM25-IDF}(t) = \log\left(\frac{N+1}{\text{DF}(t)}\right)$$

    where:

    - $t$ is a token,
    - $d$ is a document,
    - $\text{BM25-TF}(t, d)$ is the BM25+ term frequency of token $t$ in document $d$,
    - $\text{BM25-IDF}(t)$ is the BM25+ inverse document frequency of token $t$ across all documents in the training corpus,
    - $\text{TF}(t, d)$ is the term frequency of token $t$ in document $d$ (interpreted as the relative frequency of a term in a document),
    - $\text{DF}(t)$ is the document frequency of token $t$ (the number of documents in the corpus that contain the term $t$),
    - $\text{len}(d)$ is the total number of tokens in document $d$,
    - $\text{avgdl}$ is the average document length across the corpus,
    - $N$ is the total number of documents in the corpus,
    - $k$, $b$, and $\delta$ are free parameters.

    Default values of $k = 1.5$, $b = 0.75$, and $\delta = 1.0$ are adapted from the [rank_bm25 package](https://github.com/dorianbrown/rank_bm25/blob/990470ebbe6b28c18216fd1a8b18fe7446237dd6/rank_bm25.py#L176).


**Static embedding models**

They produce dense vector embeddings where the embedding dimension is fixed (here set to the default of 300) and independent of the vocabulary size.
Word embeddings are averaged dimension-wise to obtain a single embedding vector for each abstract.
Again, `spaCy` is used for text preprocessing and tokenization.
All three static embedding models are pretrained and implemented via their `gensim` interface:

- Word2Vec: Pretrained on the Google News corpus using the `word2vec-google-news-300` gensim model.
- GloVe: Pretrained on the Gigaword corpus and Wikipedia using the `glove.6B.300d` model from the NLP Stanford GloVe project.
- FastText: Pretrained on the Common Crawl corpus and Wikipedia using the `cc.en.300.bin` model from the FastText Website.


**Contextual embedding models**

Similar to static embedding models, they produce dense vector embeddings where the embedding dimension is fixed (here set to the default of 768) and independent of the vocabulary size.
Instead of string tokens, contextual embedding models take integer token IDs as input which are mapped to words and subwords and learned during pretraining.
All three static embedding models are pretrained and implemented via the HuggingFace `transformers` library:

- BERT: Pretrained on the BooksCorpus and English Wikipedia using the `bert-base-uncased` model.
- SciBERT: Pretrained on the Semantic Scholar corpus (i.e. specific to scientific language) using the `allenai/scibert_scivocab_uncased` model.
- Longformer: Pretrained on the BooksCorpus and English Wikipedia using the `allenai/longformer-base-4096` model.

Instead of averaging word embeddings like static embedding models, these Transformer based models cut off the document abstracts at a maximum token length of 512 for BERT and SciBERT and 4096 for the Longformer model.
However, only 0.58% of all abstracts in the training corpus exceed the maximum token length of 512 such that the impact of this cutoff is negligible.



### Evaluation Metrics

The **Mean Average Precision (MAP)** is used as evaluation metric due to the following reasons:

1. It takes the order of recommendations into account, i.e. it is not only important to recommend relevant items but also to recommend them early in the list.
1. All items on the recommendation list are considered, i.e. it is not only important to recommend relevant items but also to avoid irrelevant items.
1. It works well with binary 0/1 encoded labels as in our case for irrelevant/relevant recommendations.

The **Average Precision (AP)** computes a scalar score for a single recommendation list according to the following definitions:

**Precision**

$$\text{Precision} = \frac{\text{\# of relevant items}}{\text{\# of items}}$$


**Average Precision (AP)**

$$\text{AP} = \frac{1}{r} \sum_{k=1}^{K} P(k) \cdot \text{rel}(k)$$

where:

- $K$ is the total number of items,
- $r$ is the total number of relevant items,
- $P(k)$ is the precision at $k$,
- $\text{rel}(k)$ is 1 if item $k$ is relevant and 0 otherwise.

<<<<<<< HEAD
### Citation Recommender

The **Citation Recommender** extracts five features from each training document out of two categories:

1. **Global Document Features**

    These features are derived from the document metadata in the D3 dataset.

    - **Publication Date**:
        A *novelty* metric. Recent publications score higher, as they build upon earlier papers and compare their findings with existing results.

    - **Paper Citation Count**:
        A *document popularity* metric. Papers with more citations are considered more valuable and relevant.

    - **Author Citation Count**:
        An *author popularity* metric. Authors with higher total citations across their publications are deemed more important in the research community.

    Note that global document features are identical for each query document.


2. **Citation-Based Features**

    These features are obtained from the citation data retrieved from the Semantic Scholar API and are *pairwise features* computed for each pair of documents in the training corpus.

    - **Co-Citation Analysis**:
        Counts the number of shared *citing* papers, i.e. papers that themselves cite both the query and the candidate paper. Candidate documents with higher co-citation analysis scores are considered more relevant to the query document.

    - **Bibliographic Coupling**:
        Counts shared *cited* papers, i.e. papers that are cited by both the query and the candidate paper. Candidate documents with higher bibliographic coupling scores are considered more relevant to the query document.


**Feature Weighting**

The five features are weighted in the following manner:

- To reduce memory load, only the top-100 of all precomputed scores are stored for each feature and query document. This number is configurable before running the setup scripts through the `readnext/config.py` file.

- All training documents are then ranked by each feature individually in ascending order. The candidate paper with the best score for a given feature is assigned rank 1 for this feature, the candidate paper with the 100th best score is assigned rank 100, all worse-scoring papers are assigned rank 101.

- Thus, the weighting scheme grows linearly with a threshold at rank 100. The absolute magnitude of the original scores is not considered, but only their ranks to diminish the impact of outliers.

- Instead of using the ranks directly for feature weighting, points are computed for better interpretability. They behave like inverse ranks, i.e. the best-scoring paper for a given feature receives 100 points, the 100th best-scoring paper receives 1 point, and all worse-scoring papers receive 0 points.

- The points for each feature are combined linearly with the user-specified feature weights. Papers with the highest weighted points score are recommended.


### Language Recommender

Note: The following section assumes basic familiarity with embeddings and language models in general.
For a more thorough introduction, check out the [documentation](https://joel-beck.github.io/readnext/background/#language-models).

The **Language Recommender** encodes paper abstracts into embedding vectors to capture semantic meaning. Papers with embeddings most similar to the query document (measured by cosine similarity) are recommended.

8 language models across 3 categories are considered:


1. **Keyword-based models**

    They produce sparse vector embeddings where the embedding dimension equals the vocabulary size of all document abstracts in the training corpus.
    For these models, text preprocessing and tokenization is performed by the `spaCy` library using the `en_core_web_sm` model.

    The following keyword-based models are considered:
    - TF-IDF: Implemented according to the formula:

        $$\text{TF-IDF}(t, d) = \text{TF}(t, d) \cdot \text{IDF}(t)$$

        with:

        $$\text{TF}(t, d) = \frac{\text{count}(t, d)}{\text{len}(d)}$$

        and:

        $$\text{IDF}(t) = \log\left(\frac{1 + N}{1 + \text{DF}(t)} + 1\right)$$

        where:
        - $t$ is a token,
        - $d$ is a document,
        - $\text{TF}(t, d)$ is the term frequency of token $t$ in document $d$ (interpreted as the relative frequency of a term in a document),
        - $\text{IDF}(t)$ is the inverse document frequency of token $t$ across all documents in the training corpus,
        - $\text{count}(t, d)$ is the count of token $t$ in document $d$,
        - $\text{len}(d)$ is the total number of tokens in document $d$,
        - $\text{DF}(t)$ is the document frequency of token $t$ (the number of documents in the corpus that contain the term $t$),
        - $N$ is the total number of documents in the corpus.

    - BM25: Implemented in the BM25+ variant as proposed by (Lv & Zhai, 2011) and described in (Trotman et al., 2014).

        The formula is:

        $$\text{BM25}(t, d) = \text{BM25-TF}(t, d) \cdot \text{BM25-IDF}(t)$$

        with:

        $$\text{BM25-TF}(t, d) = \frac{(k + 1) \cdot \text{TF}(t, d)}{k \cdot (1 - b + b \cdot (\text{len}(d) / \text{avgdl})) + \text{TF}(t, d)} + \delta$$

        and:

        $$\text{BM25-IDF}(t) = \log\left(\frac{N+1}{\text{DF}(t)}\right)$$

        where:
        - $t$ is a token,
        - $d$ is a document,
        - $\text{BM25-TF}(t, d)$ is the BM25+ term frequency of token $t$ in document $d$,
        - $\text{BM25-IDF}(t)$ is the BM25+ inverse document frequency of token $t$ across all documents in the training corpus,
        - $\text{TF}(t, d)$ is the term frequency of token $t$ in document $d$ (interpreted as the relative frequency of a term in a document),
        - $\text{DF}(t)$ is the document frequency of token $t$ (the number of documents in the corpus that contain the term $t$),
        - $\text{len}(d)$ is the total number of tokens in document $d$,
        - $\text{avgdl}$ is the average document length across the corpus,
        - $N$ is the total number of documents in the corpus,
        - $k$, $b$, and $\delta$ are free parameters.

        Default values of $k = 1.5$, $b = 0.75$, and $\delta = 1.0$ are adapted from the [rank_bm25 package](https://github.com/dorianbrown/rank_bm25/blob/990470ebbe6b28c18216fd1a8b18fe7446237dd6/rank_bm25.py#L176).


2. **Static embedding models**

    They produce dense vector embeddings where the embedding dimension is fixed (here set to the default of 300) and independent of the vocabulary size.
    Word embeddings are averaged dimension-wise to obtain a single embedding vector for each abstract.
    Again, `spaCy` is used for text preprocessing and tokenization.
    All three static embedding models are pretrained and implemented via their `gensim` interface:

    - Word2Vec: Pretrained on the Google News corpus using the `word2vec-google-news-300` gensim model.
    - GloVe: Pretrained on the Gigaword corpus and Wikipedia using the `glove.6B.300d` model from the NLP Stanford GloVe project.
    - FastText: Pretrained on the Common Crawl corpus and Wikipedia using the `cc.en.300.bin` model from the FastText Website.


3. **Contextual embedding models**

    Similar to static embedding models, they produce dense vector embeddings where the embedding dimension is fixed (here set to the default of 768) and independent of the vocabulary size.
    Instead of string tokens, contextual embedding models take integer token IDs as input which are mapped to words and subwords and learned during pretraining.
    All three static embedding models are pretrained and implemented via the HuggingFace `transformers` library:

    - BERT: Pretrained on the BooksCorpus and English Wikipedia using the `bert-base-uncased` model.
    - SciBERT: Pretrained on the Semantic Scholar corpus (i.e. specific to scientific language) using the `allenai/scibert_scivocab_uncased` model.
    - Longformer: Pretrained on the BooksCorpus and English Wikipedia using the `allenai/longformer-base-4096` model.

    Instead of averaging word embeddings like static embedding models, these Transformer based models cut off the document abstracts at a maximum token length of 512 for BERT and SciBERT and 4096 for the Longformer model.
    However, only 0.58% of all abstracts in the training corpus exceed the maximum token length of 512 such that the impact of this cutoff is negligible.



### Evaluation Metrics

The **Mean Average Precision (MAP)** is used as evaluation metric due to the following reasons:

1. It takes the order of recommendations into account, i.e. it is not only important to recommend relevant items but also to recommend them early in the list.
1. All items on the recommendation list are considered, i.e. it is not only important to recommend relevant items but also to avoid irrelevant items.
1. It works well with binary 0/1 encoded labels as in our case for irrelevant/relevant recommendations.

The **Average Precision (AP)** computes a scalar score for a single recommendation list according to the following definitions:

- Precision:

   $$\text{Precision} = \frac{\# \text{ of relevant items}}{\# \text{ of items}}$$

- Average Precision (AP):

   $$\text{AP} = \frac{1}{r} \sum_{k=1}^{K} P(k) \cdot \text{rel}(k)$$

   where:
    - $K$ is the total number of items,
    - $r$ is the total number of relevant items,
    - $P(k)$ is the precision at $k$,
    - $\text{rel}(k)$ is 1 if item $k$ is relevant and 0 otherwise.

   If the labels are binary 0/1 encoded as in our case, the formula simplifies to:

    $$\text{AP} = \frac{1}{r} \sum_{k=1}^{K} \frac{\sum_{i=1}^{k} \text{rel}(i)}{k}$$


The Mean Average Precision is then computed as the average over the Average Precision scores for the recommendations of all query documents in the training corpus:

- Mean Average Precision (MAP):

    $$\text{MAP} = \frac{1}{Q} \sum_{q=1}^{Q} \text{AP}(q)$$

    where:
    - $Q$ is the total number of query documents,
    - $\text{AP}(q)$ is the average precision for query document $q$.
=======
If the labels are binary 0/1 encoded as in our case, the formula simplifies to:

$$\text{AP} = \frac{1}{r} \sum_{k=1}^{K} \frac{\sum_{i=1}^{k} \text{rel}(i)}{k}$$


The Mean Average Precision is then computed as the average over the Average Precision scores for the recommendations of all query documents in the training corpus.

**Mean Average Precision (MAP)**

$$\text{MAP} = \frac{1}{Q} \sum_{q=1}^{Q} \text{AP}(q)$$

where:

- $Q$ is the total number of query documents,
- $\text{AP}(q)$ is the average precision for query document $q$.
>>>>>>> f7778852

Within this project, the MAP computes a scalar score for a given combination of Language Model Choice and Feature Weights.
Thus, to determine which Recommender order works best within the Hybrid structure, we could e.g. aggregate the MAP scores for each order over all Language Model Choices and Feature Weights.



<<<<<<< HEAD
## Setup

### Requirements

This project requires Python 3.10.
Earlier versions of Python are not supported.
Future support for higher versions will be available once the `torch` and `transformers` libraries are fully compatible with Python 3.11 and beyond.

=======

## Setup
>>>>>>> f7778852

### Data and Models

To execute all scripts and reproduce project results, the following **local downloads** are necessary:

- [D3 papers and authors dataset](https://zenodo.org/record/7071698#.ZFZnCi9ByLc)
- [Arxiv dataset from Kaggle](https://www.kaggle.com/datasets/Cornell-University/arxiv)
- Pretrained [word2vec-google-news-300 Word2Vec model](https://github.com/RaRe-Technologies/gensim-data) from Gensim
- Pretrained [glove.6B GloVe model](https://nlp.stanford.edu/projects/glove/) from the Stanford NLP website
- Pretrained [English FastText model](https://fasttext.cc/docs/en/crawl-vectors.html#models) from the FastText website


1. **D3 Dataset**

    The hybrid recommender system's training data originates from multiple sources.
    The [D3 DBLP Discovery Dataset](https://github.com/jpwahle/lrec22-d3-dataset/tree/main) serves as the foundation, offering information about computer science papers and their authors.
    This dataset provides global document features for the text-independent recommender as well as paper abstracts for the content-based recommender.


2. **Citation Information**

    The D3 dataset only includes total citation and reference counts for each paper.
    To obtain individual citations and references, the [Semantic Scholar API](https://api.semanticscholar.org/api-docs/graph) is employed.
    A [private API key](https://www.semanticscholar.org/product/api#api-key) is recommended for a higher request rate.


3. **Arxiv Labels**

    Arxiv categories act as labels for the recommender system.
    If two papers share at least one arxiv label, the recommendation is considered relevant, and irrelevant otherwise.
    Arxiv labels are extracted from the [arxiv-metadata-oai-snapshot.json](https://www.kaggle.com/datasets/Cornell-University/arxiv) dataset on Kaggle.


### Environment Variables

`readnext` needs to know the locations of local data and model files in your file system, which can be stored in any directory.
User-specific information is provided through environment variables.
The `.env_template` file in the project root directory contains a template for the expected environment variables with default values (except for the Semantic Scholar API key):

```bash
# .env_template
DOCUMENTS_METADATA_FILENAME="2022-11-30_papers.jsonl"
AUTHORS_METADATA_FILENAME="2022-11-30_authors.jsonl"
ARXIV_METADATA_FILENAME="arxiv_metadata.json"

SEMANTICSCHOLAR_API_KEY="ABC123"

DATA_DIRPATH="data"
MODELS_DIRPATH="models"
RESULTS_DIRPATH="results"
```

Explanation of the environment variables:

-  `DOCUMENTS_METADATA_FILENAME` and `AUTHORS_METADATA_FILENAME` correspond to the downloaded D3 dataset files, `ARXIV_METADATA_FILENAME` to the downloaded arxiv dataset file.
-  `SEMANTICSCHOLAR_API_KEY` represents the API key for the Semantic Scholar API.
-  `DATA_DIRPATH` is the directory path for all local data files, including downloaded and generated data files.
-  `MODELS_DIRPATH` is the directory path for all pretrained model files.
-  `RESULTS_DIRPATH` is the directory path for all stored result files, such as tokenized abstracts, numeric embeddings of abstracts, and precomputed co-citation analysis, bibliographic coupling, and cosine similarity scores.


### Setup Scripts

The inference step of the `readnext` package leverages preprocessed and precomputed data such that all recommender features and abstract embeddings are readily available.
To generate these files locally, run the following setup scripts in the specified order.
All scripts are located in the `readnext/scripts` directory.


1. **Dataset Construction**

    These scripts are located in the `readnext/scripts/data` directory.

    1. `s1_read_raw_data.py`: Reads documents, authors and arxiv metadata from raw JSON files and write it out into Parquet format.
    1. `s2_merge_arxiv_labels.py`: Merges the arxiv metadata with the D3 dataset via the arxiv id. Adds arxiv labels as new feature to the dataset which are later used as ground-truth labels for the recommender system.
    1. `s3_merge_authors.py`: Adds the author citationcount to the dataset and selects the most popular author for each document.
    1. `s4_add_citations.py`: Sends requests to the semanticscholar API to obtain citation and reference urls for all documents in the dataset and add them as features to the dataframe.
    1. `s5_add_ranks.py`: Adds rank features for global document characteristics (publication date, document citation count and author citation count) to the dataset and selects a subset of the most cited documents for the final dataset.


All further script paths are relative to the `readnext/scripts/modeling` directory.


2. **Citation Models**

    1. `run_co_citation_analysis.py`: Precomputes co-citation analysis scores for all document pairs in the dataset.
    1. `bibliographic_coupling.py`: Precomputes bibliographic coupling scores for all document pairs in the dataset.


3. **Language Models**

    1. `tokenizer/run_tokenizer.py`: Tokenizes the abstracts of all documents in the dataset by four different tokenizers into the appropriate format for all eight language models.
    1. `embedder/run_embedder_*.py`: These scripts generate sparse or dense numeric embeddings of all document abstracts for each language model. The process is split into separate scripts for each model to allow for easy parallelization.
    1. `cosine_similarities/run_cosine_similarities_*.py`: Precomputes cosine similarity scores for all document pairs in the dataset for each language model. Again, multiple scripts are used for parallelization purposes.

<<<<<<< HEAD

## Usage

The user interface for generating recommendations is designed to be simple and easy to use.
It relies on the top-level `readnext()` function, which takes two required and one optional keyword argument:

- An identifier for the query paper.
This can be the Semanticscholar ID, Semanticscholar URL, Arxiv ID, or Arxiv URL of the paper.
This argument is required and should be provided as a string.

    **Term Definition**:

    - The Semanticscholar *ID* is a 40-digit hexadecimal string at the end of the Semanticscholar URL after the last forward slash.
    For example, the Semanticscholar ID for the URL `https://www.semanticscholar.org/paper/67c4ffa7f9c25e9e0f0b0eac5619070f6a5d143d` is `67c4ffa7f9c25e9e0f0b0eac5619070f6a5d143d`.
    - The Arxiv *ID* is a 4-digit number followed by a dot followed by a 5-digit number at the end of the Arxiv URL after the last forward slash.
    For example, the Arxiv ID for the URL `https://arxiv.org/abs/1234.56789` is `1234.56789`.

=======
    Note that the `run_embedder_*.py` and `run_cosine_similarities_*.py` scripts are independent between different language models!
    That means that you can run a subset of scripts only for those language models that you want to use for the recommender system.
    For example, if you are only interested in the Longformer language model, it is sufficient to run the scripts `run_embedder_longformer.py` and `run_cosine_similarities_longformer.py` in steps ii. and iii., respectively.


## Usage

The user interface for generating recommendations is designed to be simple and easy to use.
It relies on the top-level `readnext()` function, which takes two required and one optional keyword argument:

- An identifier for the query paper.
This can be the Semanticscholar ID, Semanticscholar URL, Arxiv ID, or Arxiv URL of the paper.
This argument is required and should be provided as a string.

    **Term Definition**:

    - The *Semanticscholar ID* is a 40-digit hexadecimal string at the end of the Semanticscholar URL after the last forward slash.
    For example, the Semanticscholar ID for the URL `https://www.semanticscholar.org/paper/67c4ffa7f9c25e9e0f0b0eac5619070f6a5d143d` is `67c4ffa7f9c25e9e0f0b0eac5619070f6a5d143d`.
    - The *Arxiv ID* is a 4-digit number followed by a dot followed by a 5-digit number at the end of the Arxiv URL after the last forward slash.
    For example, the Arxiv ID for the URL `https://arxiv.org/abs/1234.56789` is `1234.56789`.

>>>>>>> f7778852
- The language model choice for the Language Recommender, which is used to tokenize and embed the query paper's abstract.
This argument is required and should be passed using the `LanguageModelChoice` Enum, which provides autocompletion for all eight available language models.

- The feature weighting for the Citation Recommender.
This argument is optional and is submitted using an instance of the `FeatureWeights` class.
If not specified, the five features (`publication_date`, `citationcount_document`, `citationcount_author`, `co_citation_analysis`, and `bibliographic_coupling`) are given equal weights of one.
Note that the weights are normalized to sum up to one, so the absolute values are irrelevant; only the relative ratios matter.
<<<<<<< HEAD


### Examples

Inference works for both 'seen' and 'unseen' query documents, depending on whether the query document is part of the training corpus or not.


**Seen Query Paper**

If the query paper is part of the training corpus, all feature values are precomputed and inference is fast.

In the [Quick Look](#quick-look) example at the beginning, we have already obtained recommendations for the query paper "Attention is all you need" by Vaswani et al. (2017) using the `FastText` language model and custom feature weights.

Assuming we have read the top recommendation "Neural Machine Translation by Jointly Learning to Align and Translate" by Yoshua Bengio, we can continue our reading flow by extracting the identifier for the previously recommended paper from the `semantischolar_url` or `arxiv_url` columns of the previous output.
In this case, we use the `SciBERT` language model and the default feature weights of 1 for each feature:

```python
from readnext import readnext, LanguageModelChoice, FeatureWeights

result = readnext(
    # `Attention is all you need` query paper
    arxiv_url="https://arxiv.org/abs/1706.03762",
    language_model_choice=LanguageModelChoice.FASTTEXT,
    feature_weights=FeatureWeights(
        publication_date=1,
        citationcount_document=2,
        citationcount_author=0.5,
        co_citation_analysis=2,
        bibliographic_coupling=2,
    ),
)

# extract one of the paper identifiers from the previous top recommendation
semanticscholar_url = result.recommendations.citation_to_language[0, "semanticscholar_url"]

result_seen_query = readnext(
    semanticscholar_url=semanticscholar_url,
    language_model_choice=LanguageModelChoice.SCIBERT,
)
```

A message is printed to the console indicating that the query paper is part of the training corpus:

```console
> ╭──────────────────────────────────────────────────╮
> │                                                  │
> │ Query document is contained in the training data │
> │                                                  │
> ╰──────────────────────────────────────────────────╯
```

The return value of the `readnext()` function contains the following attributes:

- `document_identifier`: Contains the identifiers of the query paper.

- `document_info`: Provides information about the query paper.

- `features`: Individual dataframes that include values for `publication_date`, `citationcount_document`, `citationcount_author`, `co_citation_analysis`, `bibliographic_coupling`, `cosine_similarity`, and `feature_weights`.

- `ranks`: Individual dataframes that list the ranks of individual features.

- `points`: Individual dataframes that specify the points of individual features.

- `labels`: Individual dataframes that present the arxiv labels for all candidate papers and binary 0/1 labels related to the query paper.
These binary labels are useful for 'seen' query papers where the arxiv labels of the query paper is known.
For 'unseen' papers this information is not availabels and all binary labels are set to 0.

- `recommendations`: Individual dataframes that offer the top paper recommendations.
Recommendations are calculated for both Hybrid-Recommender orders (Citation -> Language and Language -> Citation) and both the intermediate candidate lists and the final hybrid recommendations.

Let's first take a look at our new query paper:

```python
print(result_seen_query.document_info)
```

```console
> Document 11212020
> ---------------------
> Title: Neural Machine Translation by Jointly Learning to Align and Translate
> Author: Yoshua Bengio
> Publication Date: 2014-09-01
> Arxiv Labels: ['cs.CL', 'cs.LG', 'cs.NE', 'stat.ML']
> Semanticscholar URL: https://www.semanticscholar.org/paper/fa72afa9b2cbc8f0d7b05d52548906610ffbb9c5
> Arxiv URL: https://arxiv.org/abs/1409.0473
```

=======


### Examples

Inference works for both 'seen' and 'unseen' query documents, depending on whether the query document is part of the training corpus or not.


**Seen Query Paper**

If the query paper is part of the training corpus, all feature values are precomputed and inference is fast.

In the [Quick Look](#quick-look) example at the beginning, we have already obtained recommendations for the query paper "Attention is all you need" by Vaswani et al. (2017) using the `FastText` language model and custom feature weights.

Assuming we have read the top recommendation "Neural Machine Translation by Jointly Learning to Align and Translate" by Yoshua Bengio, we can continue our reading flow by extracting the identifier for the previously recommended paper from the `semantischolar_url` or `arxiv_url` columns of the previous output.
In this case, we use the `SciBERT` language model and the default feature weights of 1 for each feature:

```python
from readnext import readnext, LanguageModelChoice, FeatureWeights

result = readnext(
    # `Attention is all you need` query paper
    arxiv_url="https://arxiv.org/abs/1706.03762",
    language_model_choice=LanguageModelChoice.FASTTEXT,
    feature_weights=FeatureWeights(
        publication_date=1,
        citationcount_document=2,
        citationcount_author=0.5,
        co_citation_analysis=2,
        bibliographic_coupling=2,
    ),
)

# extract one of the paper identifiers from the previous top recommendation
semanticscholar_url = result.recommendations.citation_to_language[0, "semanticscholar_url"]

result_seen_query = readnext(
    semanticscholar_url=semanticscholar_url,
    language_model_choice=LanguageModelChoice.SCIBERT,
)
```

A message is printed to the console indicating that the query paper is part of the training corpus:

```console
> ╭──────────────────────────────────────────────────╮
> │                                                  │
> │ Query document is contained in the training data │
> │                                                  │
> ╰──────────────────────────────────────────────────╯
```

The return value of the `readnext()` function contains the following attributes:

- `document_identifier`: Contains the identifiers of the query paper.

- `document_info`: Provides information about the query paper.

- `features`: Individual dataframes that include values for `publication_date`, `citationcount_document`, `citationcount_author`, `co_citation_analysis`, `bibliographic_coupling`, `cosine_similarity`, and `feature_weights`.

- `ranks`: Individual dataframes that list the ranks of individual features.

- `points`: Individual dataframes that specify the points of individual features.

- `labels`: Individual dataframes that present the arxiv labels for all candidate papers and binary 0/1 labels related to the query paper.
These binary labels are useful for 'seen' query papers where the arxiv labels of the query paper is known.
For 'unseen' papers this information is not availabels and all binary labels are set to 0.

- `recommendations`: Individual dataframes that offer the top paper recommendations.
Recommendations are calculated for both Hybrid-Recommender orders (Citation -> Language and Language -> Citation) and both the intermediate candidate lists and the final hybrid recommendations.

Let's first take a look at our new query paper:

```python
print(result_seen_query.document_info)
```

```console
> Document 11212020
> ---------------------
> Title: Neural Machine Translation by Jointly Learning to Align and Translate
> Author: Yoshua Bengio
> Publication Date: 2014-09-01
> Arxiv Labels: ['cs.CL', 'cs.LG', 'cs.NE', 'stat.ML']
> Semanticscholar URL: https://www.semanticscholar.org/paper/fa72afa9b2cbc8f0d7b05d52548906610ffbb9c5
> Arxiv URL: https://arxiv.org/abs/1409.0473
```

>>>>>>> f7778852
Now we want to get recommendations for which papers we should read next.
Here, we choose the recommendations for the Citation -> Language Hybrid-Recommender order.

The output is a dataframe where each row represents a recommendation.
<<<<<<< HEAD
The rows are sorted in descending order by the cosine similarity between the query paper and the candidate paper since the re-ranking step is performed by the Language Recommender.
=======
The rows are sorted in descending order by the cosine similarity between the query paper and the candidate papers since the re-ranking step is performed by the Language Recommender.
>>>>>>> f7778852

For brevity we limit the output to the top three recommendations:


```python
print(result_seen_query.recommendations.citation_to_language.head(3))
```

<<<<<<< HEAD
| candidate_d3_document_id | cosine_similarity | title                                                                                         | author                 | arxiv_labels                        | semanticscholar_url                                                            | arxiv_url                        | integer_label |
| -----------------------: | ----------------: | :-------------------------------------------------------------------------------------------- | :--------------------- | :---------------------------------- | :----------------------------------------------------------------------------- | :------------------------------- | ------------: |
|                  7961699 |          0.959016 | Sequence to Sequence Learning with Neural Networks                                            | Ilya Sutskever         | ['cs.CL' 'cs.LG']                   | https://www.semanticscholar.org/paper/cea967b59209c6be22829699f05b8b1ac4dc092d | https://arxiv.org/abs/1409.3215  |             1 |
|                  5590763 |          0.953746 | Learning Phrase Representations using RNN Encoder–Decoder for Statistical Machine Translation | Yoshua Bengio          | ['cs.CL' 'cs.LG' 'cs.NE' 'stat.ML'] | https://www.semanticscholar.org/paper/0b544dfe355a5070b60986319a3f51fb45d1348e | https://arxiv.org/abs/1406.1078  |             1 |
|                  1998416 |          0.946671 | Effective Approaches to Attention-based Neural Machine Translation                            | Christopher D. Manning | ['cs.CL']                           | https://www.semanticscholar.org/paper/93499a7c7f699b6630a86fad964536f9423bb6d0 | https://arxiv.org/abs/1508.04025 |             1 |
=======
| candidate_d3_document_id | cosine_similarity | title                                                                                         | author                 | publication_date | arxiv_labels                        | integer_label | semanticscholar_url                                                            | arxiv_url                        |
| -----------------------: | ----------------: | :-------------------------------------------------------------------------------------------- | :--------------------- | :--------------- | :---------------------------------- | ------------: | :----------------------------------------------------------------------------- | :------------------------------- |
|                  7961699 |             0.959 | Sequence to Sequence Learning with Neural Networks                                            | Ilya Sutskever         | 2014-09-10       | ['cs.CL' 'cs.LG']                   |             1 | https://www.semanticscholar.org/paper/cea967b59209c6be22829699f05b8b1ac4dc092d | https://arxiv.org/abs/1409.3215  |
|                  5590763 |            0.9537 | Learning Phrase Representations using RNN Encoder–Decoder for Statistical Machine Translation | Yoshua Bengio          | 2014-06-03       | ['cs.CL' 'cs.LG' 'cs.NE' 'stat.ML'] |             1 | https://www.semanticscholar.org/paper/0b544dfe355a5070b60986319a3f51fb45d1348e | https://arxiv.org/abs/1406.1078  |
|                  1998416 |            0.9467 | Effective Approaches to Attention-based Neural Machine Translation                            | Christopher D. Manning | 2015-08-17       | ['cs.CL']                           |             1 | https://www.semanticscholar.org/paper/93499a7c7f699b6630a86fad964536f9423bb6d0 | https://arxiv.org/abs/1508.04025 |
>>>>>>> f7778852


Hence, we might read the paper "Sequence to Sequence Learning with Neural Networks" by Ilya Sutskever et al. next.

<<<<<<< HEAD
=======
If you are interested in the additional Citation Recommender feature values that were used to generate the candidate list, you can access them via the `recommendations.citation_to_language_candidates` attribute of the `result_seen_query` object.
>>>>>>> f7778852


**Unseen Query Paper**

If the query paper is not part of the training corpus, the inference step takes longer since tokenization, embedding and the computation of co-citation analysis, bibliographic coupling and cosine similarity scores has to be performed from scratch.

However, apart from a longer waiting time, **the user does not have to care about** if the query paper is part of the training corpus or not since the user interface remains the same!

As an example, we fetch recommendations for the "GPT-4 Technical Report" paper by OpenAI. This paper is too recent to be part of the training corpus.

Due to its recency, it might not have been cited that often, so we lower the weight of the `co_citation_analysis` feature. Further, we increase the `publication_date` weight and decrease the `citationcount_author` weight.
For the Language Recommender we use the `GloVe` model to embed the paper abstract.

Note that we only need to specify the weights for the features we want to change from the default value of 1

```python
from readnext import readnext, LanguageModelChoice, FeatureWeights

result_unseen_query = readnext(
    arxiv_url="https://arxiv.org/abs/2303.08774",
    language_model_choice=LanguageModelChoice.GLOVE,
    feature_weights=FeatureWeights(
        publication_date=4,
        citationcount_author=0.2,
        co_citation_analysis=0.2,
    ),
)
```

The console output informs us that the query paper is not part of the training corpus and provides some progress updates for the ongoing computations:

```console
> ╭──────────────────────────────────────────────────────╮
> │                                                      │
> │ Query document is not contained in the training data │
> │                                                      │
> ╰──────────────────────────────────────────────────────╯

> Loading training corpus................. ✅ (0.07 seconds)
> Tokenizing query abstract............... ✅ (0.41 seconds)
> Loading pretrained Glove model.......... ✅ (26.38 seconds)
> Embedding query abstract................ ✅ (0.00 seconds)
> Loading pretrained embeddings........... ✅ (0.19 seconds)
> Computing cosine similarities........... ✅ (0.05 seconds)
```

The time distribution differs between the language models. For `GloVe`, loading the large pretrained model into memory allocates by far the most time.

Now, we generate the recommendations candidate list with the Language Recommender and re-rank the candidates with the Citation Recommender.
Since the second recommender of the hybrid structure is the Citation Recommender, the output is sorted by the weighted points score of the individual features:

```python
print(result_unseen_query.recommendations.language_to_citation.head(3))
```

<<<<<<< HEAD
| candidate_d3_document_id | weighted_points | publication_date_points | citationcount_document_points | citationcount_author_points | co_citation_analysis_points | bibliographic_coupling_points | title                                                            | author          | arxiv_labels      | semanticscholar_url                                                            | arxiv_url                        | integer_label | publication_date | citationcount_document | citationcount_author | co_citation_analysis_score | bibliographic_coupling_score |
| -----------------------: | --------------: | ----------------------: | ----------------------------: | --------------------------: | --------------------------: | ----------------------------: | :--------------------------------------------------------------- | :-------------- | :---------------- | :----------------------------------------------------------------------------- | :------------------------------- | ------------: | :--------------- | ---------------------: | -------------------: | -------------------------: | ---------------------------: |
|                247951931 |              80 |                      99 |                             0 |                           0 |                          99 |                            96 | PaLM: Scaling Language Modeling with Pathways                    | Noam M. Shazeer | ['cs.CL']         | https://www.semanticscholar.org/paper/094ff971d6a8b8ff870946c9b3ce5aa173617bfb | https://arxiv.org/abs/2204.02311 |             0 | 2022-04-05       |                    145 |                51316 |                         74 |                           77 |
|                230435736 |            13.9 |                      18 |                             0 |                           0 |                        83.5 |                             0 | The Pile: An 800GB Dataset of Diverse Text for Language Modeling | Jason Phang     | ['cs.CL']         | https://www.semanticscholar.org/paper/db1afe3b3cd4cd90e41fbba65d3075dd5aebb61e | https://arxiv.org/abs/2101.00027 |             0 | 2020-12-31       |                    154 |                 1303 |                         17 |                           48 |
|                227239228 |            10.9 |                     4.5 |                             0 |                           0 |                           0 |                          51.5 | Pre-Trained Image Processing Transformer                         | W. Gao          | ['cs.CV' 'cs.LG'] | https://www.semanticscholar.org/paper/43cb4886a8056d5005702edbc51be327542b2124 | https://arxiv.org/abs/2012.00364 |             0 | 2020-12-01       |                    379 |                13361 |                          1 |                           52 |
=======
| candidate_d3_document_id | weighted_points | title                                                            | author          | arxiv_labels      | integer_label | semanticscholar_url                                                            | arxiv_url                        | publication_date | publication_date_points | citationcount_document | citationcount_document_points | citationcount_author | citationcount_author_points | co_citation_analysis_score | co_citation_analysis_points | bibliographic_coupling_score | bibliographic_coupling_points |
| -----------------------: | --------------: | :--------------------------------------------------------------- | :-------------- | :---------------- | ------------: | :----------------------------------------------------------------------------- | :------------------------------- | :--------------- | ----------------------: | ---------------------: | ----------------------------: | -------------------: | --------------------------: | -------------------------: | --------------------------: | ---------------------------: | ----------------------------: |
|                247951931 |              80 | PaLM: Scaling Language Modeling with Pathways                    | Noam M. Shazeer | ['cs.CL']         |             0 | https://www.semanticscholar.org/paper/094ff971d6a8b8ff870946c9b3ce5aa173617bfb | https://arxiv.org/abs/2204.02311 | 2022-04-05       |                      99 |                    145 |                             0 |                51316 |                           0 |                         72 |                          99 |                           77 |                            96 |
|                230435736 |            14.6 | The Pile: An 800GB Dataset of Diverse Text for Language Modeling | Jason Phang     | ['cs.CL']         |             0 | https://www.semanticscholar.org/paper/db1afe3b3cd4cd90e41fbba65d3075dd5aebb61e | https://arxiv.org/abs/2101.00027 | 2020-12-31       |                      19 |                    154 |                             0 |                 1303 |                           0 |                         17 |                          86 |                           48 |                             0 |
|                227239228 |            13.3 | Pre-Trained Image Processing Transformer                         | W. Gao          | ['cs.CV' 'cs.LG'] |             0 | https://www.semanticscholar.org/paper/43cb4886a8056d5005702edbc51be327542b2124 | https://arxiv.org/abs/2012.00364 | 2020-12-01       |                       5 |                    379 |                             0 |                13361 |                           0 |                          1 |                           0 |                           52 |                            65 |


The top recommendation introducing the PaLM language model as a competitor to the GPT family seems quite reasonable.
>>>>>>> f7778852

Note that the `integer_label` column is not informative for unseen query papers and only kept for consistency.
Since no arxiv labels are available for unseen query papers they can not intersect with the arxiv labels of the candidates such that all values of the `integer_label` column are set to 0.


<<<<<<< HEAD
=======
If you are interested in the cosine similarity values that were used to generate the candidate list, you can access them via the `recommendations.language_to_citation_candidates` attribute of the `result_unseen_query` object.

>>>>>>> f7778852

### Input Validation

The `pydantic` library is used for basic input validation.
For invalid user inputs the command fails early before any computations are performed with an informative error message.

The following checks are performed:

- The Semanticscholar ID must be a 40-character hexadecimal string.

- The Semanticscholar URL must be a valid URL starting with `https://www.semanticscholar.org/paper/`.

- The Arxiv ID must start with 4 digits followed by a dot followed by 5 more
digits (e.g. `1234.56789`).

- The Arxiv URL must be a valid URL starting with `https://arxiv.org/abs/`.

- At least one of the four query paper identifiers must be provided.

- The feature weights must be non-negative numeric values.


For example, the following command fails because we assigned a negative weight to the `publication_date` feature:

```python
from readnext import readnext, LanguageModelChoice, FeatureWeights

result = readnext(
    arxiv_id="2101.03041",
    language_model_choice=LanguageModelChoice.BM25,
    feature_weights=FeatureWeights(publication_date=-1),
)
```

```console
pydantic.error_wrappers.ValidationError: 1 validation error for FeatureWeights
publication_date
  ensure this value is greater than or equal to 0 (type=value_error.number.not_ge; limit_value=0)
```<|MERGE_RESOLUTION|>--- conflicted
+++ resolved
@@ -95,482 +95,60 @@
 ## Table of Contents <!-- omit from toc -->
 
 - [Quick Look](#quick-look)
+- [Quick Look](#quick-look-1)
 - [Installation](#installation)
+    - [Requirements](#requirements)
+    - [Installation](#installation-1)
+    - [Data and Models](#data-and-models)
+    - [Environment Variables](#environment-variables)
 - [Overview](#overview)
     - [Citation Recommender](#citation-recommender)
-    - [Language Recommender](#language-recommender)
-    - [Evaluation Metrics](#evaluation-metrics)
-- [Setup](#setup)
-<<<<<<< HEAD
-    - [Requirements](#requirements)
-=======
->>>>>>> f7778852
-    - [Data and Models](#data-and-models)
-    - [Environment Variables](#environment-variables)
-    - [Setup Scripts](#setup-scripts)
-- [Usage](#usage)
-    - [Examples](#examples)
+        - [Global Document Features](#global-document-features)
+        - [Citation-Based Features](#citation-based-features)
     - [Input Validation](#input-validation)
 
 
 ## Installation
 
 Currently, the `readnext` package is not available on PyPI but can be installed directly from GitHub.
-<<<<<<< HEAD
-
-Note: The project has recently been migrated from Pandas to Polars for massive performance improvements.
-Thus, it is currently recommended to install the package from the `polars` branch.
-Once all unit tests have been updated and changes have been merged into the `main` branch, the installation instructions will be updated accordingly.
-
-```bash
-# via HTTPS
-pip install git+https://github.com/joel-beck/readnext.git@polars#egg=readnext
-
-# via SSH
-pip install git+ssh://git@github.com/joel-beck/readnext.git@polars#egg=readnext
-```
-=======
-
-This project requires Python 3.10.
-Earlier versions of Python are not supported.
-Future support for higher versions will be available once the `torch` and `transformers` libraries are fully compatible with Python 3.11 and beyond.
-
-Note: The project has recently been migrated from Pandas to Polars for massive performance improvements.
-Thus, it is currently recommended to install the package from the `polars` branch.
-Once all unit tests have been updated and changes have been merged into the `main` branch, the installation instructions will be updated accordingly.
-
-```bash
-# via HTTPS
-pip install git+https://github.com/joel-beck/readnext.git@polars#egg=readnext
-
-# via SSH
-pip install git+ssh://git@github.com/joel-beck/readnext.git@polars#egg=readnext
-```
+
+### Requirements
+
+-   This project utilizes [pdm](https://pdm.fming.dev/) for package and dependency management.
+    To install `pdm`, follow the [installation instructions](https://pdm.fming.dev/latest/#installation) on the pdm website.
+-   This project requires Python 3.10.
+    Earlier versions of Python are not supported.
+    Future support for higher versions will be available once the `torch` and `transformers` libraries are fully compatible with Python 3.11 and beyond.
+
+
+
+### Installation
+
+1. Clone the repository from GitHub:
+
+    ```bash
+    # via HTTPS
+    git clone https://github.com/joel-beck/readnext.git
+
+    # via SSH
+    git clone ssh://git@github.com:joel-beck/readnext.git
+
+    # via GitHub CLI
+    gh repo clone joel-beck/readnext
+    ```
+
+2. Navigate into the project directory, build the package locally and install all dependencies:
+
+    ```bash
+    cd readnext
+    pdm install
+    ```
+
+That's it! 🎉
 
 If you are interested in customizing the `readnext` package to your own needs, learn about some tips for an efficient development workflow in the [documentation](https://joel-beck.github.io/readnext/setup/#development-workflow).
->>>>>>> f7778852
-
-If you are interested in customizing the `readnext` package to your own needs, learn about some tips for an efficient development workflow in the [documentation](https://joel-beck.github.io/readnext/setup/#development-workflow).
-
-<<<<<<< HEAD
-
-## Overview
-
-The following diagram presents a high-level overview of the hybrid recommender system for papers in the training corpus:
-
-![Hybrid recommender system schematic](./docs/assets/hybrid-architecture.png)
-
-The hybrid structure involves a **Citation Recommender** that combines global document features and citation-based features, and a **Language Recommender** that generates embeddings from paper abstracts.
-
-The hybrid recommender combines the Citation Recommender and the Language Recommender in a *cascade* fashion, i.e. one is used to generate a candidate list which is then re-ranked by the second recommender.
-
-Both component orders as well as the two candidate lists are evaluated.The objectives of the evaluation study are
-
-1. To determine the best component order for the cascade strategy, i.e. Citation -> Language or Language -> Citation.
-1. To investigate if the hybrid approach improves performance over single component recommenders in the first place.
-=======
-## Overview
-
-The following diagram presents a high-level overview of the hybrid recommender system for papers in the training corpus:
-
-![Hybrid recommender system schematic](./docs/assets/hybrid-architecture.png)
-
-The hybrid structure involves a **Citation Recommender** that combines global document features and citation-based features, and a **Language Recommender** that generates embeddings from paper abstracts.
-
-The hybrid recommender combines the Citation Recommender and the Language Recommender in a *cascade* fashion, i.e. one is used to generate a candidate list which is then re-ranked by the second recommender.
-
-Both component orders as well as the two candidate lists are evaluated.The objectives of the evaluation study are
-
-1. To determine the best component order for the cascade strategy, i.e. Citation -> Language or Language -> Citation.
-1. To investigate if the hybrid approach improves performance over single component recommenders in the first place.
-
->>>>>>> f7778852
-
-
-### Citation Recommender
-
-The **Citation Recommender** extracts five features from each training document out of two categories: global document features and citation-based features.
-
-**Global Document Features**
-
-These features are derived from the document metadata in the D3 dataset.
-
-- **Publication Date**:
-    A *novelty* metric. Recent publications score higher, as they build upon earlier papers and compare their findings with existing results.
-
-- **Paper Citation Count**:
-    A *document popularity* metric. Papers with more citations are considered more valuable and relevant.
-
-- **Author Citation Count**:
-    An *author popularity* metric. Authors with higher total citations across their publications are deemed more important in the research community.
-
-Note that global document features are identical for each query document.
-
-
-**Citation-Based Features**
-
-These features are obtained from the citation data retrieved from the Semantic Scholar API and are *pairwise features* computed for each pair of documents in the training corpus.
-
-- **Co-Citation Analysis**:
-    Counts the number of shared *citing* papers, i.e. papers that themselves cite both the query and the candidate paper. Candidate documents with higher co-citation analysis scores are considered more relevant to the query document.
-
-- **Bibliographic Coupling**:
-    Counts shared *cited* papers, i.e. papers that are cited by both the query and the candidate paper. Candidate documents with higher bibliographic coupling scores are considered more relevant to the query document.
-
-
-**Feature Weighting**
-
-The five features are weighted in the following manner:
-
-- To reduce memory load, only the top-100 of all precomputed scores are stored for each feature and query document. This number is configurable before running the setup scripts through the `readnext/config.py` file.
-
-- All training documents are then ranked by each feature individually in ascending order. The candidate paper with the best score for a given feature is assigned rank 1 for this feature, the candidate paper with the 100th best score is assigned rank 100, all worse-scoring papers are assigned rank 101.
-
-- Thus, the weighting scheme grows linearly with a threshold at rank 100. The absolute magnitude of the original scores is not considered, but only their ranks to diminish the impact of outliers.
-
-- Instead of using the ranks directly for feature weighting, points are computed for better interpretability. They behave like inverse ranks, i.e. the best-scoring paper for a given feature receives 100 points, the 100th best-scoring paper receives 1 point, and all worse-scoring papers receive 0 points.
-
-- The points for each feature are combined linearly with the user-specified feature weights. Papers with the highest weighted points score are recommended.
-
-
-### Language Recommender
-
-Note: The following section assumes basic familiarity with embeddings and language models in general.
-For a more thorough introduction, check out the [documentation](https://joel-beck.github.io/readnext/background/#language-models).
-
-The **Language Recommender** encodes paper abstracts into embedding vectors to capture semantic meaning. Papers with embeddings most similar to the query document (measured by cosine similarity) are recommended.
-
-8 language models across 3 categories are considered: keyword-based models, static embedding models, and contextual embedding models.
-
-
-**Keyword-based models**
-
-They produce sparse vector embeddings where the embedding dimension equals the vocabulary size of all document abstracts in the training corpus.
-For these models, text preprocessing and tokenization is performed by the `spaCy` library using the `en_core_web_sm` model.
-
-The following keyword-based models are considered:
-
-- TF-IDF: Implemented according to the formula:
-
-    $$\text{TF-IDF}(t, d) = \text{TF}(t, d) \cdot \text{IDF}(t)$$
-
-    with:
-
-    $$\text{TF}(t, d) = \frac{\text{count}(t, d)}{\text{len}(d)}$$
-
-    and:
-
-    $$\text{IDF}(t) = \log\left(\frac{1 + N}{1 + \text{DF}(t)} + 1\right)$$
-
-    where:
-
-    - $t$ is a token,
-    - $d$ is a document,
-    - $\text{TF}(t, d)$ is the term frequency of token $t$ in document $d$ (interpreted as the relative frequency of a term in a document),
-    - $\text{IDF}(t)$ is the inverse document frequency of token $t$ across all documents in the training corpus,
-    - $\text{count}(t, d)$ is the count of token $t$ in document $d$,
-    - $\text{len}(d)$ is the total number of tokens in document $d$,
-    - $\text{DF}(t)$ is the document frequency of token $t$ (the number of documents in the corpus that contain the term $t$),
-    - $N$ is the total number of documents in the corpus.
-
-- BM25: Implemented in the BM25+ variant as proposed by (Lv & Zhai, 2011) and described in (Trotman et al., 2014).
-
-    The formula is:
-
-    $$\text{BM25}(t, d) = \text{BM25-TF}(t, d) \cdot \text{BM25-IDF}(t)$$
-
-    with:
-
-    $$\text{BM25-TF}(t, d) = \frac{(k + 1) \cdot \text{TF}(t, d)}{k \cdot (1 - b + b \cdot (\text{len}(d) / \text{avgdl})) + \text{TF}(t, d)} + \delta$$
-
-    and:
-
-    $$\text{BM25-IDF}(t) = \log\left(\frac{N+1}{\text{DF}(t)}\right)$$
-
-    where:
-
-    - $t$ is a token,
-    - $d$ is a document,
-    - $\text{BM25-TF}(t, d)$ is the BM25+ term frequency of token $t$ in document $d$,
-    - $\text{BM25-IDF}(t)$ is the BM25+ inverse document frequency of token $t$ across all documents in the training corpus,
-    - $\text{TF}(t, d)$ is the term frequency of token $t$ in document $d$ (interpreted as the relative frequency of a term in a document),
-    - $\text{DF}(t)$ is the document frequency of token $t$ (the number of documents in the corpus that contain the term $t$),
-    - $\text{len}(d)$ is the total number of tokens in document $d$,
-    - $\text{avgdl}$ is the average document length across the corpus,
-    - $N$ is the total number of documents in the corpus,
-    - $k$, $b$, and $\delta$ are free parameters.
-
-    Default values of $k = 1.5$, $b = 0.75$, and $\delta = 1.0$ are adapted from the [rank_bm25 package](https://github.com/dorianbrown/rank_bm25/blob/990470ebbe6b28c18216fd1a8b18fe7446237dd6/rank_bm25.py#L176).
-
-
-**Static embedding models**
-
-They produce dense vector embeddings where the embedding dimension is fixed (here set to the default of 300) and independent of the vocabulary size.
-Word embeddings are averaged dimension-wise to obtain a single embedding vector for each abstract.
-Again, `spaCy` is used for text preprocessing and tokenization.
-All three static embedding models are pretrained and implemented via their `gensim` interface:
-
-- Word2Vec: Pretrained on the Google News corpus using the `word2vec-google-news-300` gensim model.
-- GloVe: Pretrained on the Gigaword corpus and Wikipedia using the `glove.6B.300d` model from the NLP Stanford GloVe project.
-- FastText: Pretrained on the Common Crawl corpus and Wikipedia using the `cc.en.300.bin` model from the FastText Website.
-
-
-**Contextual embedding models**
-
-Similar to static embedding models, they produce dense vector embeddings where the embedding dimension is fixed (here set to the default of 768) and independent of the vocabulary size.
-Instead of string tokens, contextual embedding models take integer token IDs as input which are mapped to words and subwords and learned during pretraining.
-All three static embedding models are pretrained and implemented via the HuggingFace `transformers` library:
-
-- BERT: Pretrained on the BooksCorpus and English Wikipedia using the `bert-base-uncased` model.
-- SciBERT: Pretrained on the Semantic Scholar corpus (i.e. specific to scientific language) using the `allenai/scibert_scivocab_uncased` model.
-- Longformer: Pretrained on the BooksCorpus and English Wikipedia using the `allenai/longformer-base-4096` model.
-
-Instead of averaging word embeddings like static embedding models, these Transformer based models cut off the document abstracts at a maximum token length of 512 for BERT and SciBERT and 4096 for the Longformer model.
-However, only 0.58% of all abstracts in the training corpus exceed the maximum token length of 512 such that the impact of this cutoff is negligible.
-
-
-
-### Evaluation Metrics
-
-The **Mean Average Precision (MAP)** is used as evaluation metric due to the following reasons:
-
-1. It takes the order of recommendations into account, i.e. it is not only important to recommend relevant items but also to recommend them early in the list.
-1. All items on the recommendation list are considered, i.e. it is not only important to recommend relevant items but also to avoid irrelevant items.
-1. It works well with binary 0/1 encoded labels as in our case for irrelevant/relevant recommendations.
-
-The **Average Precision (AP)** computes a scalar score for a single recommendation list according to the following definitions:
-
-**Precision**
-
-$$\text{Precision} = \frac{\text{\# of relevant items}}{\text{\# of items}}$$
-
-
-**Average Precision (AP)**
-
-$$\text{AP} = \frac{1}{r} \sum_{k=1}^{K} P(k) \cdot \text{rel}(k)$$
-
-where:
-
-- $K$ is the total number of items,
-- $r$ is the total number of relevant items,
-- $P(k)$ is the precision at $k$,
-- $\text{rel}(k)$ is 1 if item $k$ is relevant and 0 otherwise.
-
-<<<<<<< HEAD
-### Citation Recommender
-
-The **Citation Recommender** extracts five features from each training document out of two categories:
-
-1. **Global Document Features**
-
-    These features are derived from the document metadata in the D3 dataset.
-
-    - **Publication Date**:
-        A *novelty* metric. Recent publications score higher, as they build upon earlier papers and compare their findings with existing results.
-
-    - **Paper Citation Count**:
-        A *document popularity* metric. Papers with more citations are considered more valuable and relevant.
-
-    - **Author Citation Count**:
-        An *author popularity* metric. Authors with higher total citations across their publications are deemed more important in the research community.
-
-    Note that global document features are identical for each query document.
-
-
-2. **Citation-Based Features**
-
-    These features are obtained from the citation data retrieved from the Semantic Scholar API and are *pairwise features* computed for each pair of documents in the training corpus.
-
-    - **Co-Citation Analysis**:
-        Counts the number of shared *citing* papers, i.e. papers that themselves cite both the query and the candidate paper. Candidate documents with higher co-citation analysis scores are considered more relevant to the query document.
-
-    - **Bibliographic Coupling**:
-        Counts shared *cited* papers, i.e. papers that are cited by both the query and the candidate paper. Candidate documents with higher bibliographic coupling scores are considered more relevant to the query document.
-
-
-**Feature Weighting**
-
-The five features are weighted in the following manner:
-
-- To reduce memory load, only the top-100 of all precomputed scores are stored for each feature and query document. This number is configurable before running the setup scripts through the `readnext/config.py` file.
-
-- All training documents are then ranked by each feature individually in ascending order. The candidate paper with the best score for a given feature is assigned rank 1 for this feature, the candidate paper with the 100th best score is assigned rank 100, all worse-scoring papers are assigned rank 101.
-
-- Thus, the weighting scheme grows linearly with a threshold at rank 100. The absolute magnitude of the original scores is not considered, but only their ranks to diminish the impact of outliers.
-
-- Instead of using the ranks directly for feature weighting, points are computed for better interpretability. They behave like inverse ranks, i.e. the best-scoring paper for a given feature receives 100 points, the 100th best-scoring paper receives 1 point, and all worse-scoring papers receive 0 points.
-
-- The points for each feature are combined linearly with the user-specified feature weights. Papers with the highest weighted points score are recommended.
-
-
-### Language Recommender
-
-Note: The following section assumes basic familiarity with embeddings and language models in general.
-For a more thorough introduction, check out the [documentation](https://joel-beck.github.io/readnext/background/#language-models).
-
-The **Language Recommender** encodes paper abstracts into embedding vectors to capture semantic meaning. Papers with embeddings most similar to the query document (measured by cosine similarity) are recommended.
-
-8 language models across 3 categories are considered:
-
-
-1. **Keyword-based models**
-
-    They produce sparse vector embeddings where the embedding dimension equals the vocabulary size of all document abstracts in the training corpus.
-    For these models, text preprocessing and tokenization is performed by the `spaCy` library using the `en_core_web_sm` model.
-
-    The following keyword-based models are considered:
-    - TF-IDF: Implemented according to the formula:
-
-        $$\text{TF-IDF}(t, d) = \text{TF}(t, d) \cdot \text{IDF}(t)$$
-
-        with:
-
-        $$\text{TF}(t, d) = \frac{\text{count}(t, d)}{\text{len}(d)}$$
-
-        and:
-
-        $$\text{IDF}(t) = \log\left(\frac{1 + N}{1 + \text{DF}(t)} + 1\right)$$
-
-        where:
-        - $t$ is a token,
-        - $d$ is a document,
-        - $\text{TF}(t, d)$ is the term frequency of token $t$ in document $d$ (interpreted as the relative frequency of a term in a document),
-        - $\text{IDF}(t)$ is the inverse document frequency of token $t$ across all documents in the training corpus,
-        - $\text{count}(t, d)$ is the count of token $t$ in document $d$,
-        - $\text{len}(d)$ is the total number of tokens in document $d$,
-        - $\text{DF}(t)$ is the document frequency of token $t$ (the number of documents in the corpus that contain the term $t$),
-        - $N$ is the total number of documents in the corpus.
-
-    - BM25: Implemented in the BM25+ variant as proposed by (Lv & Zhai, 2011) and described in (Trotman et al., 2014).
-
-        The formula is:
-
-        $$\text{BM25}(t, d) = \text{BM25-TF}(t, d) \cdot \text{BM25-IDF}(t)$$
-
-        with:
-
-        $$\text{BM25-TF}(t, d) = \frac{(k + 1) \cdot \text{TF}(t, d)}{k \cdot (1 - b + b \cdot (\text{len}(d) / \text{avgdl})) + \text{TF}(t, d)} + \delta$$
-
-        and:
-
-        $$\text{BM25-IDF}(t) = \log\left(\frac{N+1}{\text{DF}(t)}\right)$$
-
-        where:
-        - $t$ is a token,
-        - $d$ is a document,
-        - $\text{BM25-TF}(t, d)$ is the BM25+ term frequency of token $t$ in document $d$,
-        - $\text{BM25-IDF}(t)$ is the BM25+ inverse document frequency of token $t$ across all documents in the training corpus,
-        - $\text{TF}(t, d)$ is the term frequency of token $t$ in document $d$ (interpreted as the relative frequency of a term in a document),
-        - $\text{DF}(t)$ is the document frequency of token $t$ (the number of documents in the corpus that contain the term $t$),
-        - $\text{len}(d)$ is the total number of tokens in document $d$,
-        - $\text{avgdl}$ is the average document length across the corpus,
-        - $N$ is the total number of documents in the corpus,
-        - $k$, $b$, and $\delta$ are free parameters.
-
-        Default values of $k = 1.5$, $b = 0.75$, and $\delta = 1.0$ are adapted from the [rank_bm25 package](https://github.com/dorianbrown/rank_bm25/blob/990470ebbe6b28c18216fd1a8b18fe7446237dd6/rank_bm25.py#L176).
-
-
-2. **Static embedding models**
-
-    They produce dense vector embeddings where the embedding dimension is fixed (here set to the default of 300) and independent of the vocabulary size.
-    Word embeddings are averaged dimension-wise to obtain a single embedding vector for each abstract.
-    Again, `spaCy` is used for text preprocessing and tokenization.
-    All three static embedding models are pretrained and implemented via their `gensim` interface:
-
-    - Word2Vec: Pretrained on the Google News corpus using the `word2vec-google-news-300` gensim model.
-    - GloVe: Pretrained on the Gigaword corpus and Wikipedia using the `glove.6B.300d` model from the NLP Stanford GloVe project.
-    - FastText: Pretrained on the Common Crawl corpus and Wikipedia using the `cc.en.300.bin` model from the FastText Website.
-
-
-3. **Contextual embedding models**
-
-    Similar to static embedding models, they produce dense vector embeddings where the embedding dimension is fixed (here set to the default of 768) and independent of the vocabulary size.
-    Instead of string tokens, contextual embedding models take integer token IDs as input which are mapped to words and subwords and learned during pretraining.
-    All three static embedding models are pretrained and implemented via the HuggingFace `transformers` library:
-
-    - BERT: Pretrained on the BooksCorpus and English Wikipedia using the `bert-base-uncased` model.
-    - SciBERT: Pretrained on the Semantic Scholar corpus (i.e. specific to scientific language) using the `allenai/scibert_scivocab_uncased` model.
-    - Longformer: Pretrained on the BooksCorpus and English Wikipedia using the `allenai/longformer-base-4096` model.
-
-    Instead of averaging word embeddings like static embedding models, these Transformer based models cut off the document abstracts at a maximum token length of 512 for BERT and SciBERT and 4096 for the Longformer model.
-    However, only 0.58% of all abstracts in the training corpus exceed the maximum token length of 512 such that the impact of this cutoff is negligible.
-
-
-
-### Evaluation Metrics
-
-The **Mean Average Precision (MAP)** is used as evaluation metric due to the following reasons:
-
-1. It takes the order of recommendations into account, i.e. it is not only important to recommend relevant items but also to recommend them early in the list.
-1. All items on the recommendation list are considered, i.e. it is not only important to recommend relevant items but also to avoid irrelevant items.
-1. It works well with binary 0/1 encoded labels as in our case for irrelevant/relevant recommendations.
-
-The **Average Precision (AP)** computes a scalar score for a single recommendation list according to the following definitions:
-
-- Precision:
-
-   $$\text{Precision} = \frac{\# \text{ of relevant items}}{\# \text{ of items}}$$
-
-- Average Precision (AP):
-
-   $$\text{AP} = \frac{1}{r} \sum_{k=1}^{K} P(k) \cdot \text{rel}(k)$$
-
-   where:
-    - $K$ is the total number of items,
-    - $r$ is the total number of relevant items,
-    - $P(k)$ is the precision at $k$,
-    - $\text{rel}(k)$ is 1 if item $k$ is relevant and 0 otherwise.
-
-   If the labels are binary 0/1 encoded as in our case, the formula simplifies to:
-
-    $$\text{AP} = \frac{1}{r} \sum_{k=1}^{K} \frac{\sum_{i=1}^{k} \text{rel}(i)}{k}$$
-
-
-The Mean Average Precision is then computed as the average over the Average Precision scores for the recommendations of all query documents in the training corpus:
-
-- Mean Average Precision (MAP):
-
-    $$\text{MAP} = \frac{1}{Q} \sum_{q=1}^{Q} \text{AP}(q)$$
-
-    where:
-    - $Q$ is the total number of query documents,
-    - $\text{AP}(q)$ is the average precision for query document $q$.
-=======
-If the labels are binary 0/1 encoded as in our case, the formula simplifies to:
-
-$$\text{AP} = \frac{1}{r} \sum_{k=1}^{K} \frac{\sum_{i=1}^{k} \text{rel}(i)}{k}$$
-
-
-The Mean Average Precision is then computed as the average over the Average Precision scores for the recommendations of all query documents in the training corpus.
-
-**Mean Average Precision (MAP)**
-
-$$\text{MAP} = \frac{1}{Q} \sum_{q=1}^{Q} \text{AP}(q)$$
-
-where:
-
-- $Q$ is the total number of query documents,
-- $\text{AP}(q)$ is the average precision for query document $q$.
->>>>>>> f7778852
-
-Within this project, the MAP computes a scalar score for a given combination of Language Model Choice and Feature Weights.
-Thus, to determine which Recommender order works best within the Hybrid structure, we could e.g. aggregate the MAP scores for each order over all Language Model Choices and Feature Weights.
-
-
-
-<<<<<<< HEAD
-## Setup
-
-### Requirements
-
-This project requires Python 3.10.
-Earlier versions of Python are not supported.
-Future support for higher versions will be available once the `torch` and `transformers` libraries are fully compatible with Python 3.11 and beyond.
-
-=======
-
-## Setup
->>>>>>> f7778852
+
+
 
 ### Data and Models
 
@@ -632,383 +210,40 @@
 -  `RESULTS_DIRPATH` is the directory path for all stored result files, such as tokenized abstracts, numeric embeddings of abstracts, and precomputed co-citation analysis, bibliographic coupling, and cosine similarity scores.
 
 
-### Setup Scripts
-
-The inference step of the `readnext` package leverages preprocessed and precomputed data such that all recommender features and abstract embeddings are readily available.
-To generate these files locally, run the following setup scripts in the specified order.
-All scripts are located in the `readnext/scripts` directory.
-
-
-1. **Dataset Construction**
-
-    These scripts are located in the `readnext/scripts/data` directory.
-
-    1. `s1_read_raw_data.py`: Reads documents, authors and arxiv metadata from raw JSON files and write it out into Parquet format.
-    1. `s2_merge_arxiv_labels.py`: Merges the arxiv metadata with the D3 dataset via the arxiv id. Adds arxiv labels as new feature to the dataset which are later used as ground-truth labels for the recommender system.
-    1. `s3_merge_authors.py`: Adds the author citationcount to the dataset and selects the most popular author for each document.
-    1. `s4_add_citations.py`: Sends requests to the semanticscholar API to obtain citation and reference urls for all documents in the dataset and add them as features to the dataframe.
-    1. `s5_add_ranks.py`: Adds rank features for global document characteristics (publication date, document citation count and author citation count) to the dataset and selects a subset of the most cited documents for the final dataset.
-
-
-All further script paths are relative to the `readnext/scripts/modeling` directory.
-
-
-2. **Citation Models**
-
-    1. `run_co_citation_analysis.py`: Precomputes co-citation analysis scores for all document pairs in the dataset.
-    1. `bibliographic_coupling.py`: Precomputes bibliographic coupling scores for all document pairs in the dataset.
-
-
-3. **Language Models**
-
-    1. `tokenizer/run_tokenizer.py`: Tokenizes the abstracts of all documents in the dataset by four different tokenizers into the appropriate format for all eight language models.
-    1. `embedder/run_embedder_*.py`: These scripts generate sparse or dense numeric embeddings of all document abstracts for each language model. The process is split into separate scripts for each model to allow for easy parallelization.
-    1. `cosine_similarities/run_cosine_similarities_*.py`: Precomputes cosine similarity scores for all document pairs in the dataset for each language model. Again, multiple scripts are used for parallelization purposes.
-
-<<<<<<< HEAD
-
-## Usage
-
-The user interface for generating recommendations is designed to be simple and easy to use.
-It relies on the top-level `readnext()` function, which takes two required and one optional keyword argument:
-
-- An identifier for the query paper.
-This can be the Semanticscholar ID, Semanticscholar URL, Arxiv ID, or Arxiv URL of the paper.
-This argument is required and should be provided as a string.
-
-    **Term Definition**:
-
-    - The Semanticscholar *ID* is a 40-digit hexadecimal string at the end of the Semanticscholar URL after the last forward slash.
-    For example, the Semanticscholar ID for the URL `https://www.semanticscholar.org/paper/67c4ffa7f9c25e9e0f0b0eac5619070f6a5d143d` is `67c4ffa7f9c25e9e0f0b0eac5619070f6a5d143d`.
-    - The Arxiv *ID* is a 4-digit number followed by a dot followed by a 5-digit number at the end of the Arxiv URL after the last forward slash.
-    For example, the Arxiv ID for the URL `https://arxiv.org/abs/1234.56789` is `1234.56789`.
-
-=======
-    Note that the `run_embedder_*.py` and `run_cosine_similarities_*.py` scripts are independent between different language models!
-    That means that you can run a subset of scripts only for those language models that you want to use for the recommender system.
-    For example, if you are only interested in the Longformer language model, it is sufficient to run the scripts `run_embedder_longformer.py` and `run_cosine_similarities_longformer.py` in steps ii. and iii., respectively.
-
-
-## Usage
-
-The user interface for generating recommendations is designed to be simple and easy to use.
-It relies on the top-level `readnext()` function, which takes two required and one optional keyword argument:
-
-- An identifier for the query paper.
-This can be the Semanticscholar ID, Semanticscholar URL, Arxiv ID, or Arxiv URL of the paper.
-This argument is required and should be provided as a string.
-
-    **Term Definition**:
-
-    - The *Semanticscholar ID* is a 40-digit hexadecimal string at the end of the Semanticscholar URL after the last forward slash.
-    For example, the Semanticscholar ID for the URL `https://www.semanticscholar.org/paper/67c4ffa7f9c25e9e0f0b0eac5619070f6a5d143d` is `67c4ffa7f9c25e9e0f0b0eac5619070f6a5d143d`.
-    - The *Arxiv ID* is a 4-digit number followed by a dot followed by a 5-digit number at the end of the Arxiv URL after the last forward slash.
-    For example, the Arxiv ID for the URL `https://arxiv.org/abs/1234.56789` is `1234.56789`.
-
->>>>>>> f7778852
-- The language model choice for the Language Recommender, which is used to tokenize and embed the query paper's abstract.
-This argument is required and should be passed using the `LanguageModelChoice` Enum, which provides autocompletion for all eight available language models.
-
-- The feature weighting for the Citation Recommender.
-This argument is optional and is submitted using an instance of the `FeatureWeights` class.
-If not specified, the five features (`publication_date`, `citationcount_document`, `citationcount_author`, `co_citation_analysis`, and `bibliographic_coupling`) are given equal weights of one.
-Note that the weights are normalized to sum up to one, so the absolute values are irrelevant; only the relative ratios matter.
-<<<<<<< HEAD
-
-
-### Examples
-
-Inference works for both 'seen' and 'unseen' query documents, depending on whether the query document is part of the training corpus or not.
-
-
-**Seen Query Paper**
-
-If the query paper is part of the training corpus, all feature values are precomputed and inference is fast.
-
-In the [Quick Look](#quick-look) example at the beginning, we have already obtained recommendations for the query paper "Attention is all you need" by Vaswani et al. (2017) using the `FastText` language model and custom feature weights.
-
-Assuming we have read the top recommendation "Neural Machine Translation by Jointly Learning to Align and Translate" by Yoshua Bengio, we can continue our reading flow by extracting the identifier for the previously recommended paper from the `semantischolar_url` or `arxiv_url` columns of the previous output.
-In this case, we use the `SciBERT` language model and the default feature weights of 1 for each feature:
-
-```python
-from readnext import readnext, LanguageModelChoice, FeatureWeights
-
-result = readnext(
-    # `Attention is all you need` query paper
-    arxiv_url="https://arxiv.org/abs/1706.03762",
-    language_model_choice=LanguageModelChoice.FASTTEXT,
-    feature_weights=FeatureWeights(
-        publication_date=1,
-        citationcount_document=2,
-        citationcount_author=0.5,
-        co_citation_analysis=2,
-        bibliographic_coupling=2,
-    ),
-)
-
-# extract one of the paper identifiers from the previous top recommendation
-semanticscholar_url = result.recommendations.citation_to_language[0, "semanticscholar_url"]
-
-result_seen_query = readnext(
-    semanticscholar_url=semanticscholar_url,
-    language_model_choice=LanguageModelChoice.SCIBERT,
-)
-```
-
-A message is printed to the console indicating that the query paper is part of the training corpus:
-
-```console
-> ╭──────────────────────────────────────────────────╮
-> │                                                  │
-> │ Query document is contained in the training data │
-> │                                                  │
-> ╰──────────────────────────────────────────────────╯
-```
-
-The return value of the `readnext()` function contains the following attributes:
-
-- `document_identifier`: Contains the identifiers of the query paper.
-
-- `document_info`: Provides information about the query paper.
-
-- `features`: Individual dataframes that include values for `publication_date`, `citationcount_document`, `citationcount_author`, `co_citation_analysis`, `bibliographic_coupling`, `cosine_similarity`, and `feature_weights`.
-
-- `ranks`: Individual dataframes that list the ranks of individual features.
-
-- `points`: Individual dataframes that specify the points of individual features.
-
-- `labels`: Individual dataframes that present the arxiv labels for all candidate papers and binary 0/1 labels related to the query paper.
-These binary labels are useful for 'seen' query papers where the arxiv labels of the query paper is known.
-For 'unseen' papers this information is not availabels and all binary labels are set to 0.
-
-- `recommendations`: Individual dataframes that offer the top paper recommendations.
-Recommendations are calculated for both Hybrid-Recommender orders (Citation -> Language and Language -> Citation) and both the intermediate candidate lists and the final hybrid recommendations.
-
-Let's first take a look at our new query paper:
-
-```python
-print(result_seen_query.document_info)
-```
-
-```console
-> Document 11212020
-> ---------------------
-> Title: Neural Machine Translation by Jointly Learning to Align and Translate
-> Author: Yoshua Bengio
-> Publication Date: 2014-09-01
-> Arxiv Labels: ['cs.CL', 'cs.LG', 'cs.NE', 'stat.ML']
-> Semanticscholar URL: https://www.semanticscholar.org/paper/fa72afa9b2cbc8f0d7b05d52548906610ffbb9c5
-> Arxiv URL: https://arxiv.org/abs/1409.0473
-```
-
-=======
-
-
-### Examples
-
-Inference works for both 'seen' and 'unseen' query documents, depending on whether the query document is part of the training corpus or not.
-
-
-**Seen Query Paper**
-
-If the query paper is part of the training corpus, all feature values are precomputed and inference is fast.
-
-In the [Quick Look](#quick-look) example at the beginning, we have already obtained recommendations for the query paper "Attention is all you need" by Vaswani et al. (2017) using the `FastText` language model and custom feature weights.
-
-Assuming we have read the top recommendation "Neural Machine Translation by Jointly Learning to Align and Translate" by Yoshua Bengio, we can continue our reading flow by extracting the identifier for the previously recommended paper from the `semantischolar_url` or `arxiv_url` columns of the previous output.
-In this case, we use the `SciBERT` language model and the default feature weights of 1 for each feature:
-
-```python
-from readnext import readnext, LanguageModelChoice, FeatureWeights
-
-result = readnext(
-    # `Attention is all you need` query paper
-    arxiv_url="https://arxiv.org/abs/1706.03762",
-    language_model_choice=LanguageModelChoice.FASTTEXT,
-    feature_weights=FeatureWeights(
-        publication_date=1,
-        citationcount_document=2,
-        citationcount_author=0.5,
-        co_citation_analysis=2,
-        bibliographic_coupling=2,
-    ),
-)
-
-# extract one of the paper identifiers from the previous top recommendation
-semanticscholar_url = result.recommendations.citation_to_language[0, "semanticscholar_url"]
-
-result_seen_query = readnext(
-    semanticscholar_url=semanticscholar_url,
-    language_model_choice=LanguageModelChoice.SCIBERT,
-)
-```
-
-A message is printed to the console indicating that the query paper is part of the training corpus:
-
-```console
-> ╭──────────────────────────────────────────────────╮
-> │                                                  │
-> │ Query document is contained in the training data │
-> │                                                  │
-> ╰──────────────────────────────────────────────────╯
-```
-
-The return value of the `readnext()` function contains the following attributes:
-
-- `document_identifier`: Contains the identifiers of the query paper.
-
-- `document_info`: Provides information about the query paper.
-
-- `features`: Individual dataframes that include values for `publication_date`, `citationcount_document`, `citationcount_author`, `co_citation_analysis`, `bibliographic_coupling`, `cosine_similarity`, and `feature_weights`.
-
-- `ranks`: Individual dataframes that list the ranks of individual features.
-
-- `points`: Individual dataframes that specify the points of individual features.
-
-- `labels`: Individual dataframes that present the arxiv labels for all candidate papers and binary 0/1 labels related to the query paper.
-These binary labels are useful for 'seen' query papers where the arxiv labels of the query paper is known.
-For 'unseen' papers this information is not availabels and all binary labels are set to 0.
-
-- `recommendations`: Individual dataframes that offer the top paper recommendations.
-Recommendations are calculated for both Hybrid-Recommender orders (Citation -> Language and Language -> Citation) and both the intermediate candidate lists and the final hybrid recommendations.
-
-Let's first take a look at our new query paper:
-
-```python
-print(result_seen_query.document_info)
-```
-
-```console
-> Document 11212020
-> ---------------------
-> Title: Neural Machine Translation by Jointly Learning to Align and Translate
-> Author: Yoshua Bengio
-> Publication Date: 2014-09-01
-> Arxiv Labels: ['cs.CL', 'cs.LG', 'cs.NE', 'stat.ML']
-> Semanticscholar URL: https://www.semanticscholar.org/paper/fa72afa9b2cbc8f0d7b05d52548906610ffbb9c5
-> Arxiv URL: https://arxiv.org/abs/1409.0473
-```
-
->>>>>>> f7778852
-Now we want to get recommendations for which papers we should read next.
-Here, we choose the recommendations for the Citation -> Language Hybrid-Recommender order.
-
-The output is a dataframe where each row represents a recommendation.
-<<<<<<< HEAD
-The rows are sorted in descending order by the cosine similarity between the query paper and the candidate paper since the re-ranking step is performed by the Language Recommender.
-=======
-The rows are sorted in descending order by the cosine similarity between the query paper and the candidate papers since the re-ranking step is performed by the Language Recommender.
->>>>>>> f7778852
-
-For brevity we limit the output to the top three recommendations:
-
-
-```python
-print(result_seen_query.recommendations.citation_to_language.head(3))
-```
-
-<<<<<<< HEAD
-| candidate_d3_document_id | cosine_similarity | title                                                                                         | author                 | arxiv_labels                        | semanticscholar_url                                                            | arxiv_url                        | integer_label |
-| -----------------------: | ----------------: | :-------------------------------------------------------------------------------------------- | :--------------------- | :---------------------------------- | :----------------------------------------------------------------------------- | :------------------------------- | ------------: |
-|                  7961699 |          0.959016 | Sequence to Sequence Learning with Neural Networks                                            | Ilya Sutskever         | ['cs.CL' 'cs.LG']                   | https://www.semanticscholar.org/paper/cea967b59209c6be22829699f05b8b1ac4dc092d | https://arxiv.org/abs/1409.3215  |             1 |
-|                  5590763 |          0.953746 | Learning Phrase Representations using RNN Encoder–Decoder for Statistical Machine Translation | Yoshua Bengio          | ['cs.CL' 'cs.LG' 'cs.NE' 'stat.ML'] | https://www.semanticscholar.org/paper/0b544dfe355a5070b60986319a3f51fb45d1348e | https://arxiv.org/abs/1406.1078  |             1 |
-|                  1998416 |          0.946671 | Effective Approaches to Attention-based Neural Machine Translation                            | Christopher D. Manning | ['cs.CL']                           | https://www.semanticscholar.org/paper/93499a7c7f699b6630a86fad964536f9423bb6d0 | https://arxiv.org/abs/1508.04025 |             1 |
-=======
-| candidate_d3_document_id | cosine_similarity | title                                                                                         | author                 | publication_date | arxiv_labels                        | integer_label | semanticscholar_url                                                            | arxiv_url                        |
-| -----------------------: | ----------------: | :-------------------------------------------------------------------------------------------- | :--------------------- | :--------------- | :---------------------------------- | ------------: | :----------------------------------------------------------------------------- | :------------------------------- |
-|                  7961699 |             0.959 | Sequence to Sequence Learning with Neural Networks                                            | Ilya Sutskever         | 2014-09-10       | ['cs.CL' 'cs.LG']                   |             1 | https://www.semanticscholar.org/paper/cea967b59209c6be22829699f05b8b1ac4dc092d | https://arxiv.org/abs/1409.3215  |
-|                  5590763 |            0.9537 | Learning Phrase Representations using RNN Encoder–Decoder for Statistical Machine Translation | Yoshua Bengio          | 2014-06-03       | ['cs.CL' 'cs.LG' 'cs.NE' 'stat.ML'] |             1 | https://www.semanticscholar.org/paper/0b544dfe355a5070b60986319a3f51fb45d1348e | https://arxiv.org/abs/1406.1078  |
-|                  1998416 |            0.9467 | Effective Approaches to Attention-based Neural Machine Translation                            | Christopher D. Manning | 2015-08-17       | ['cs.CL']                           |             1 | https://www.semanticscholar.org/paper/93499a7c7f699b6630a86fad964536f9423bb6d0 | https://arxiv.org/abs/1508.04025 |
->>>>>>> f7778852
-
-
-Hence, we might read the paper "Sequence to Sequence Learning with Neural Networks" by Ilya Sutskever et al. next.
-
-<<<<<<< HEAD
-=======
-If you are interested in the additional Citation Recommender feature values that were used to generate the candidate list, you can access them via the `recommendations.citation_to_language_candidates` attribute of the `result_seen_query` object.
->>>>>>> f7778852
-
-
-**Unseen Query Paper**
-
-If the query paper is not part of the training corpus, the inference step takes longer since tokenization, embedding and the computation of co-citation analysis, bibliographic coupling and cosine similarity scores has to be performed from scratch.
-
-However, apart from a longer waiting time, **the user does not have to care about** if the query paper is part of the training corpus or not since the user interface remains the same!
-
-As an example, we fetch recommendations for the "GPT-4 Technical Report" paper by OpenAI. This paper is too recent to be part of the training corpus.
-
-Due to its recency, it might not have been cited that often, so we lower the weight of the `co_citation_analysis` feature. Further, we increase the `publication_date` weight and decrease the `citationcount_author` weight.
-For the Language Recommender we use the `GloVe` model to embed the paper abstract.
-
-Note that we only need to specify the weights for the features we want to change from the default value of 1
-
-```python
-from readnext import readnext, LanguageModelChoice, FeatureWeights
-
-result_unseen_query = readnext(
-    arxiv_url="https://arxiv.org/abs/2303.08774",
-    language_model_choice=LanguageModelChoice.GLOVE,
-    feature_weights=FeatureWeights(
-        publication_date=4,
-        citationcount_author=0.2,
-        co_citation_analysis=0.2,
-    ),
-)
-```
-
-The console output informs us that the query paper is not part of the training corpus and provides some progress updates for the ongoing computations:
-
-```console
-> ╭──────────────────────────────────────────────────────╮
-> │                                                      │
-> │ Query document is not contained in the training data │
-> │                                                      │
-> ╰──────────────────────────────────────────────────────╯
-
-> Loading training corpus................. ✅ (0.07 seconds)
-> Tokenizing query abstract............... ✅ (0.41 seconds)
-> Loading pretrained Glove model.......... ✅ (26.38 seconds)
-> Embedding query abstract................ ✅ (0.00 seconds)
-> Loading pretrained embeddings........... ✅ (0.19 seconds)
-> Computing cosine similarities........... ✅ (0.05 seconds)
-```
-
-The time distribution differs between the language models. For `GloVe`, loading the large pretrained model into memory allocates by far the most time.
-
-Now, we generate the recommendations candidate list with the Language Recommender and re-rank the candidates with the Citation Recommender.
-Since the second recommender of the hybrid structure is the Citation Recommender, the output is sorted by the weighted points score of the individual features:
-
-```python
-print(result_unseen_query.recommendations.language_to_citation.head(3))
-```
-
-<<<<<<< HEAD
-| candidate_d3_document_id | weighted_points | publication_date_points | citationcount_document_points | citationcount_author_points | co_citation_analysis_points | bibliographic_coupling_points | title                                                            | author          | arxiv_labels      | semanticscholar_url                                                            | arxiv_url                        | integer_label | publication_date | citationcount_document | citationcount_author | co_citation_analysis_score | bibliographic_coupling_score |
-| -----------------------: | --------------: | ----------------------: | ----------------------------: | --------------------------: | --------------------------: | ----------------------------: | :--------------------------------------------------------------- | :-------------- | :---------------- | :----------------------------------------------------------------------------- | :------------------------------- | ------------: | :--------------- | ---------------------: | -------------------: | -------------------------: | ---------------------------: |
-|                247951931 |              80 |                      99 |                             0 |                           0 |                          99 |                            96 | PaLM: Scaling Language Modeling with Pathways                    | Noam M. Shazeer | ['cs.CL']         | https://www.semanticscholar.org/paper/094ff971d6a8b8ff870946c9b3ce5aa173617bfb | https://arxiv.org/abs/2204.02311 |             0 | 2022-04-05       |                    145 |                51316 |                         74 |                           77 |
-|                230435736 |            13.9 |                      18 |                             0 |                           0 |                        83.5 |                             0 | The Pile: An 800GB Dataset of Diverse Text for Language Modeling | Jason Phang     | ['cs.CL']         | https://www.semanticscholar.org/paper/db1afe3b3cd4cd90e41fbba65d3075dd5aebb61e | https://arxiv.org/abs/2101.00027 |             0 | 2020-12-31       |                    154 |                 1303 |                         17 |                           48 |
-|                227239228 |            10.9 |                     4.5 |                             0 |                           0 |                           0 |                          51.5 | Pre-Trained Image Processing Transformer                         | W. Gao          | ['cs.CV' 'cs.LG'] | https://www.semanticscholar.org/paper/43cb4886a8056d5005702edbc51be327542b2124 | https://arxiv.org/abs/2012.00364 |             0 | 2020-12-01       |                    379 |                13361 |                          1 |                           52 |
-=======
-| candidate_d3_document_id | weighted_points | title                                                            | author          | arxiv_labels      | integer_label | semanticscholar_url                                                            | arxiv_url                        | publication_date | publication_date_points | citationcount_document | citationcount_document_points | citationcount_author | citationcount_author_points | co_citation_analysis_score | co_citation_analysis_points | bibliographic_coupling_score | bibliographic_coupling_points |
-| -----------------------: | --------------: | :--------------------------------------------------------------- | :-------------- | :---------------- | ------------: | :----------------------------------------------------------------------------- | :------------------------------- | :--------------- | ----------------------: | ---------------------: | ----------------------------: | -------------------: | --------------------------: | -------------------------: | --------------------------: | ---------------------------: | ----------------------------: |
-|                247951931 |              80 | PaLM: Scaling Language Modeling with Pathways                    | Noam M. Shazeer | ['cs.CL']         |             0 | https://www.semanticscholar.org/paper/094ff971d6a8b8ff870946c9b3ce5aa173617bfb | https://arxiv.org/abs/2204.02311 | 2022-04-05       |                      99 |                    145 |                             0 |                51316 |                           0 |                         72 |                          99 |                           77 |                            96 |
-|                230435736 |            14.6 | The Pile: An 800GB Dataset of Diverse Text for Language Modeling | Jason Phang     | ['cs.CL']         |             0 | https://www.semanticscholar.org/paper/db1afe3b3cd4cd90e41fbba65d3075dd5aebb61e | https://arxiv.org/abs/2101.00027 | 2020-12-31       |                      19 |                    154 |                             0 |                 1303 |                           0 |                         17 |                          86 |                           48 |                             0 |
-|                227239228 |            13.3 | Pre-Trained Image Processing Transformer                         | W. Gao          | ['cs.CV' 'cs.LG'] |             0 | https://www.semanticscholar.org/paper/43cb4886a8056d5005702edbc51be327542b2124 | https://arxiv.org/abs/2012.00364 | 2020-12-01       |                       5 |                    379 |                             0 |                13361 |                           0 |                          1 |                           0 |                           52 |                            65 |
-
-
-The top recommendation introducing the PaLM language model as a competitor to the GPT family seems quite reasonable.
->>>>>>> f7778852
-
-Note that the `integer_label` column is not informative for unseen query papers and only kept for consistency.
-Since no arxiv labels are available for unseen query papers they can not intersect with the arxiv labels of the candidates such that all values of the `integer_label` column are set to 0.
-
-
-<<<<<<< HEAD
-=======
-If you are interested in the cosine similarity values that were used to generate the candidate list, you can access them via the `recommendations.language_to_citation_candidates` attribute of the `result_unseen_query` object.
-
->>>>>>> f7778852
+
+## Overview
+
+The following diagram presents a high-level overview of the hybrid recommender system for papers in the training corpus.
+Check out the [documentation](https://joel-beck.github.io/readnext/overview/#inference-retrieving-recommendations) for more information how the hybrid recommender works during inference for unseen papers.
+
+![Hybrid recommender system schematic](./docs/assets/hybrid-architecture.png)
+
+The primary concept involves a **Citation Recommender** that combines global document features and citation-based features, and a **Language Recommender** that generates embeddings from paper abstracts.
+The hybrid recommender integrates these components in a *cascade* fashion, with one recommender initially producing a candidate list, which is then re-ranked by the second recommender to yield the final recommendations.
+
+### Citation Recommender
+
+The **Citation Recommender** extracts five features from each training document:
+
+#### Global Document Features
+
+These features are derived from the document metadata in the D3 dataset.
+
+- **Publication Date**:
+    A *novelty* metric. Recent publications score higher, as they build upon earlier papers and compare their findings with existing results.
+
+- **Paper Citation Count**:
+    A *document popularity* metric. Papers with more citations are considered more valuable and relevant.
+
+- **Author Citation Count**:
+    An *author popularity* metric. Authors with higher total citations across their publications are deemed more important in the research community.
+
+Note that global document features are identical for each query document.
+
+#### Citation-Based Features
+
+These features are obtained from the citation data retrieved from the Semantic Scholar API and are *pairwise features* computed for each pair of documents in the training corpus.
+
 
 ### Input Validation
 
