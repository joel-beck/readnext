--- conflicted
+++ resolved
@@ -86,10 +86,5 @@
   - Setup: setup.md
   - Background: background.md
   - Inference: inference.md
-<<<<<<< HEAD
   - Evaluation: evaluation.md
-  - Development: development.md
-=======
-  - Reproducibility: reproducibility.md
-  - Customization: customization.md
->>>>>>> 27331792
+  - Customization: customization.md