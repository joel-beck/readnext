[project]
name = "readnext"
version = "0.0.1"
description = "Hybrid recommender system for computer science papers"
authors = [{ name = "Joel Beck", email = "joel.beck@stud.uni-goettingen.de" }]
dependencies = [
    "gensim>=4.3.1",
    "joblib>=1.2.0",
    "matplotlib>=3.7.1",
    "numpy>=1.24.2",
    "polars[all]>=0.18.0",
    "python-dotenv>=1.0.0",
    "requests>=2.28.2",
    "rich[jupyter]>=13.3.4",
    "spacy>=3.5.1",
    "torch>=2.0.0",
    "tqdm>=4.65.0",
    "transformers>=4.27.4",
    # spacy model can be installed with pip from GitHub release
    "en-core-web-sm @ https://github.com/explosion/spacy-models/releases/download/en_core_web_sm-3.5.0/en_core_web_sm-3.5.0-py3-none-any.whl",
]
requires-python = "==3.10.*"
readme = "README.md"
license = { text = "MIT" }

[build-system]
requires = ["pdm-backend"]
build-backend = "pdm.backend"

[project.urls]
Homepage = "https://github.com/joel-beck/readnext"
Repository = "https://github.com/joel-beck/readnext"

[tool.pdm.dev-dependencies]
dev = [
    "black>=23.3.0",
    "ipykernel>=6.22.0",
    "mkdocs-material>=9.1.9",
    "mkdocs>=1.4.3",
    "mypy>=1.2.0",
    "notebook>=6.5.4",
    "pre-commit>=3.2.2",
    "pytest-clarity>=1.0.1",
    "pytest-cov>=4.0.0",
    "pytest-lazy-fixture>=0.6.3",
    "pytest-mock>=3.10.0",
    "pytest-xdist>=3.3.1",
    "pytest>=7.2.2",
    "ruff>=0.0.261",
    "types-requests>=2.28.11.17",
]

[tool.pdm.scripts]
# built-in commands: pdm add, pdm remove, pdm install, pdm fix, pdm update, pdm self
# update, pdm list, pdm show, pdm build, pdm publish
# see docs at
# https://pdm.fming.dev/latest/usage/dependency/#select-a-subset-of-dependency-groups-to-be-installed-or-locked # noqa
# to install all or specific dependency groups
setup = "pdm install"
update-pdm = "pdm self update"
update-deps = "pdm update"
update-all = { composite = ["update-pdm", "update-deps"] }
format = "black ."
lint = "ruff --fix --exit-non-zero-on-fix --show-fixes ."
check = "mypy ."
check-no-tests = "mypy . --exclude tests" # do not run mypy on `tests` directory
test = "pytest"
test-cov = "pytest --cov=readnext"
test-slow = "pytest -m 'slow'" # run all tests marked with `@pytest.mark.slow`
test-fast = "pytest -m 'not slow'" # run all tests except those marked with `@pytest.mark.slow`
# run all tests except those marked with `@pytest.mark.skip_ci` and create coverage report
test-ci = "pytest -m 'not skip_ci' --cov=readnext --cov-report=xml"
pre = "pre-commit run --all-files"
serve = "mkdocs serve"
deploy = { shell = "mkdocs build && mkdocs gh-deploy" }

<<<<<<< HEAD
[tool.pdm.dev-dependencies]
dev = [
    "black>=23.3.0",
    "ipykernel>=6.22.0",
    "mkdocs-material>=9.1.9",
    "mkdocs>=1.4.3",
    "mypy>=1.2.0",
    "notebook>=6.5.4",
    "pre-commit>=3.2.2",
    "pytest-cov>=4.0.0",
    "pytest-lazy-fixture>=0.6.3",
    "pytest-mock>=3.10.0",
    "pytest>=7.2.2",
    "ruff>=0.0.261",
    "types-requests>=2.28.11.17",
    "pytest-clarity>=1.0.1",
    "pytest-xdist>=3.3.1",
]

=======
>>>>>>> 3affc385
[tool.black]
line-length = 100
target-version = ['py311']
include = '\.pyi?$'

# see all options at
# https://mypy.readthedocs.io/en/stable/config_file.html#the-mypy-configuration-file
[tool.mypy]
# Import discovery
ignore_missing_imports = true
# Disallow dynamic typing
disallow_any_expr = false
disallow_any_explicit = false
# Untyped definitions and calls
disallow_untyped_calls = true
disallow_untyped_defs = true
disallow_incomplete_defs = true
disallow_untyped_decorators = true
# None and Optional handling
implicit_optional = false
strict_optional = true
# Configuring warnings
warn_redundant_casts = true
warn_unused_ignores = false # too many false positives
warn_no_return = true
warn_return_any = false
warn_unreachable = true
# Miscellaneous strictness flags
allow_redefinition = true
strict_equality = true
# Configuring error messages
show_error_context = true
hide_error_codes = false
pretty = true
color_output = true
error_summary = true

[tool.pytest.ini_options]
testpaths = ["tests"]
# command line flags that are automatically added to all pytest commands
addopts = "-n auto --verbose --diff-symbols"
filterwarnings = ["ignore::DeprecationWarning", "ignore::UserWarning"]
markers = [
    "slow: marks tests as slow (run with `pytest -m 'slow', exclude with `pytest -m 'not slow'`)",
    "skip_ci: marks tests that are not run in CI (run with `pytest -m 'skip_ci'`)",
]

[tool.coverage.run]
branch = true
omit = [
    # exclude files in tests directory from coverage
    "tests/*",
    # exclude `__init__.py` files from coverage
    "*/__init__.py",
    # exclude executable scripts in `readnext/scripts` directory from coverage
    "readnext/scripts/*",
    # exclude loading and saving functions in `readnext/utils/io.py` directory from coverage
    "readnext/utils/io.py",
    # exclude files that are tested by loading locally stored data that are not available in CI
    "readnext/inference/inference_data_constructor.py",
    "readnext/inference/inference_data.py"
]

[tool.coverage.report]
exclude_lines = [
    "if __name__ == .__main__.:",
    "class .*\\bProtocol\\):",
    "@(abc\\.)?abstractmethod",
    "@overload",
    "def __repr__",
    "def __str__",
    "if TYPE_CHECKING:",
    "from typing_extensions import "
]

[tool.ruff]
line-length = 100
fix = true # autofix behavior
show-fixes = true # enumerate fixed violations
show-source = true # show source code snippets when reporting lint violations
format = "grouped" # Group violations by containing file
ignore-init-module-imports = true # Avoid automatically removing unused imports in __init__.py files
# see explanation of letter codes at https://beta.ruff.rs/docs/rules/
select = [
    "A", # flake8-builtins
    "ANN", # flake8-annotations
    "ARG", # flake8-unused-arguments
    "BLE", # flake8-blind-except
    "C4", # flake8-comprehensions
    "E", # pycodestyle Error
    "F", # Pyflakes
    "I", # isort
    "ICN", # flake8-import-conventions
    "INP", # flake8-no-pep420
    "ISC", # flake8-implicit-str-concat
    "N", # pep8-naming
    # "NPY", # NumPy-specific rules # causes toml parsing error: unknown field
    "PD", # pandas-vet
    "PIE", # flake8-pie
    "PT", # flake8-pytest-style
    "PTH", # flake8-use-pathlib
    "Q", # flake8-quotes
    "RET", # flake8-return
    "RSE", # flake8-raise
    "RUF", # ruff-specific rules
    "SIM", # flake8-simplify
    "TID", # flake8-tidy-imports
    "UP", # pyupgrade
    "W", # pycodestyle Warning

]
ignore = [
    "ANN101", # missing type annotation for `self` in method
    "ANN102", # missing type annotation for `cls` in classmethod
    "ANN401", # Dynamically typed expressions (typing.Any) are disallowed
    "N803", # argument name should be lowercase
    "N806", # variable in function should be lowercase
    "PD015", # use `.merge()` instead of `pd.merge()`, incorrect for Series
    "PD901", # don't use `df` as a variable name
    "PT004", # Fixture does not return anything, add leading underscore
    "PT011", # `pytest_raises(ValueError)` is too broad
    "RUF007", # prefer `itertools.pairwise()` over `zip()` when iterating over successive pairs
    "RUF100", # unused `noqa`

]
# Never try to fix automatically
unfixable = [
    "F401", # unused imports
    "F841", # unused variables

]

[tool.ruff.flake8-annotations]
suppress-dummy-args = true # suppress violations "dummy" variables like `_`

[tool.ruff.flake8-builtins]
builtins-ignorelist = ["id"] # ignore violations for `id` builtin

[tool.ruff.flake8-comprehensions]
allow-dict-calls-with-keyword-arguments = true # Allow dict calls with keyword arguments (e.g. `dict(a=1, b=2)`)

[tool.ruff.flake8-pytest-style]
fixture-parentheses = false # `@pytest.fixture` instead of `@pytest.fixture()`
mark-parentheses = false # `@pytest.mark.foo` instead of `@pytest.mark.foo()`

[tool.ruff.isort]
combine-as-imports = true # combines `as` imports on the same line<|MERGE_RESOLUTION|>--- conflicted
+++ resolved
@@ -74,28 +74,6 @@
 serve = "mkdocs serve"
 deploy = { shell = "mkdocs build && mkdocs gh-deploy" }
 
-<<<<<<< HEAD
-[tool.pdm.dev-dependencies]
-dev = [
-    "black>=23.3.0",
-    "ipykernel>=6.22.0",
-    "mkdocs-material>=9.1.9",
-    "mkdocs>=1.4.3",
-    "mypy>=1.2.0",
-    "notebook>=6.5.4",
-    "pre-commit>=3.2.2",
-    "pytest-cov>=4.0.0",
-    "pytest-lazy-fixture>=0.6.3",
-    "pytest-mock>=3.10.0",
-    "pytest>=7.2.2",
-    "ruff>=0.0.261",
-    "types-requests>=2.28.11.17",
-    "pytest-clarity>=1.0.1",
-    "pytest-xdist>=3.3.1",
-]
-
-=======
->>>>>>> 3affc385
 [tool.black]
 line-length = 100
 target-version = ['py311']
