--- conflicted
+++ resolved
@@ -127,8 +127,4 @@
         Count the number of unique labels in a list of labels that are contained in a
         dataframe column.
         """
-<<<<<<< HEAD
-        return cls.score(df["arxiv_labels"])  # type: ignore
-=======
-        return cls.score(df["arxiv_labels"])
->>>>>>> 3b9c5cdb
+        return cls.score(df["arxiv_labels"])