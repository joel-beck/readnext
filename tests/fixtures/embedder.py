--- conflicted
+++ resolved
@@ -12,19 +12,6 @@
     TFIDFEmbedder,
 )
 from readnext.utils.aliases import TokenIdsFrame, TokensFrame
-<<<<<<< HEAD
-from readnext.utils.protocols import (
-    BertModelProtocol,
-    FastTextModelProtocol,
-    LongformerModelProtocol,
-    Word2VecModelProtocol,
-)
-
-
-@pytest.fixture(scope="session")
-def tfidf_embedder(test_spacy_tokens_frame: TokensFrame) -> TFIDFEmbedder:
-    return TFIDFEmbedder(tokens_frame=test_spacy_tokens_frame.head(3), keyword_algorithm=tfidf)
-=======
 
 
 @pytest.fixture(scope="session")
@@ -37,18 +24,10 @@
 @pytest.fixture(scope="session")
 def bm25_embedder(test_spacy_tokens_frame: TokensFrame) -> BM25Embedder:
     return BM25Embedder(tokens_frame=test_spacy_tokens_frame.head(3))
->>>>>>> 3b9c5cdb
 
 
 @pytest.fixture(scope="session")
 def word2vec_embedder(
-<<<<<<< HEAD
-    test_spacy_tokens_frame: TokensFrame, word2vec_model: Word2VecModelProtocol
-) -> Word2VecEmbedder:
-    return Word2VecEmbedder(
-        tokens_frame=test_spacy_tokens_frame.head(3), embedding_model=word2vec_model
-    )
-=======
     test_spacy_tokens_frame: TokensFrame, word2vec_model: KeyedVectors
 ) -> GensimEmbedder:
     return GensimEmbedder(
@@ -61,25 +40,10 @@
     test_spacy_tokens_frame: TokensFrame, glove_model: KeyedVectors
 ) -> GensimEmbedder:
     return GensimEmbedder(tokens_frame=test_spacy_tokens_frame.head(3), keyed_vectors=glove_model)
->>>>>>> 3b9c5cdb
 
 
 @pytest.fixture(scope="session")
 def fasttext_embedder(
-<<<<<<< HEAD
-    test_spacy_tokens_frame: TokensFrame, fasttext_model: FastTextModelProtocol
-) -> FastTextEmbedder:
-    return FastTextEmbedder(
-        tokens_frame=test_spacy_tokens_frame.head(3), embedding_model=fasttext_model
-    )
-
-
-@pytest.fixture(scope="session")
-def bert_embedder(
-    test_bert_token_ids_frame: TokenIdsFrame, bert_model: BertModelProtocol
-) -> BERTEmbedder:
-    return BERTEmbedder(token_ids_frame=test_bert_token_ids_frame.head(3), torch_model=bert_model)
-=======
     test_spacy_tokens_frame: TokensFrame, fasttext_model: FastText
 ) -> GensimEmbedder:
     return GensimEmbedder(
@@ -100,16 +64,11 @@
     return BERTEmbedder(
         token_ids_frame=test_bert_token_ids_frame.head(3), torch_model=scibert_model
     )
->>>>>>> 3b9c5cdb
 
 
 @pytest.fixture(scope="session")
 def longformer_embedder(
-<<<<<<< HEAD
-    test_longformer_token_ids_frame: TokenIdsFrame, longformer_model: LongformerModelProtocol
-=======
     test_longformer_token_ids_frame: TokenIdsFrame, longformer_model: LongformerModel
->>>>>>> 3b9c5cdb
 ) -> LongformerEmbedder:
     return LongformerEmbedder(
         token_ids_frame=test_longformer_token_ids_frame.head(3), torch_model=longformer_model
